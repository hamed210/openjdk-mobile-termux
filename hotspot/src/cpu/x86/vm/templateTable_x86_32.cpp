/*
 * Copyright 1997-2008 Sun Microsystems, Inc.  All Rights Reserved.
 * DO NOT ALTER OR REMOVE COPYRIGHT NOTICES OR THIS FILE HEADER.
 *
 * This code is free software; you can redistribute it and/or modify it
 * under the terms of the GNU General Public License version 2 only, as
 * published by the Free Software Foundation.
 *
 * This code is distributed in the hope that it will be useful, but WITHOUT
 * ANY WARRANTY; without even the implied warranty of MERCHANTABILITY or
 * FITNESS FOR A PARTICULAR PURPOSE.  See the GNU General Public License
 * version 2 for more details (a copy is included in the LICENSE file that
 * accompanied this code).
 *
 * You should have received a copy of the GNU General Public License version
 * 2 along with this work; if not, write to the Free Software Foundation,
 * Inc., 51 Franklin St, Fifth Floor, Boston, MA 02110-1301 USA.
 *
 * Please contact Sun Microsystems, Inc., 4150 Network Circle, Santa Clara,
 * CA 95054 USA or visit www.sun.com if you need additional information or
 * have any questions.
 *
 */

#include "incls/_precompiled.incl"
#include "incls/_templateTable_x86_32.cpp.incl"

#ifndef CC_INTERP
#define __ _masm->

//----------------------------------------------------------------------------------------------------
// Platform-dependent initialization

void TemplateTable::pd_initialize() {
  // No i486 specific initialization
}

//----------------------------------------------------------------------------------------------------
// Address computation

// local variables
static inline Address iaddress(int n)            {
  return Address(rdi, Interpreter::local_offset_in_bytes(n));
}

static inline Address laddress(int n)            { return iaddress(n + 1); }
static inline Address haddress(int n)            { return iaddress(n + 0); }
static inline Address faddress(int n)            { return iaddress(n); }
static inline Address daddress(int n)            { return laddress(n); }
static inline Address aaddress(int n)            { return iaddress(n); }

static inline Address iaddress(Register r)       {
  return Address(rdi, r, Interpreter::stackElementScale(), Interpreter::value_offset_in_bytes());
}
static inline Address laddress(Register r)       {
  return Address(rdi, r, Interpreter::stackElementScale(), Interpreter::local_offset_in_bytes(1));
}
static inline Address haddress(Register r)       {
  return Address(rdi, r, Interpreter::stackElementScale(), Interpreter::local_offset_in_bytes(0));
}

static inline Address faddress(Register r)       { return iaddress(r); };
static inline Address daddress(Register r)       {
  assert(!TaggedStackInterpreter, "This doesn't work");
  return laddress(r);
};
static inline Address aaddress(Register r)       { return iaddress(r); };

// expression stack
// (Note: Must not use symmetric equivalents at_rsp_m1/2 since they store
// data beyond the rsp which is potentially unsafe in an MT environment;
// an interrupt may overwrite that data.)
static inline Address at_rsp   () {
  return Address(rsp, 0);
}

// At top of Java expression stack which may be different than rsp().  It
// isn't for category 1 objects.
static inline Address at_tos   () {
  Address tos = Address(rsp,  Interpreter::expr_offset_in_bytes(0));
  return tos;
}

static inline Address at_tos_p1() {
  return Address(rsp,  Interpreter::expr_offset_in_bytes(1));
}

static inline Address at_tos_p2() {
  return Address(rsp,  Interpreter::expr_offset_in_bytes(2));
}

// Condition conversion
static Assembler::Condition j_not(TemplateTable::Condition cc) {
  switch (cc) {
    case TemplateTable::equal        : return Assembler::notEqual;
    case TemplateTable::not_equal    : return Assembler::equal;
    case TemplateTable::less         : return Assembler::greaterEqual;
    case TemplateTable::less_equal   : return Assembler::greater;
    case TemplateTable::greater      : return Assembler::lessEqual;
    case TemplateTable::greater_equal: return Assembler::less;
  }
  ShouldNotReachHere();
  return Assembler::zero;
}


//----------------------------------------------------------------------------------------------------
// Miscelaneous helper routines

// Store an oop (or NULL) at the address described by obj.
// If val == noreg this means store a NULL

static void do_oop_store(InterpreterMacroAssembler* _masm,
                         Address obj,
                         Register val,
                         BarrierSet::Name barrier,
                         bool precise) {
  assert(val == noreg || val == rax, "parameter is just for looks");
  switch (barrier) {
#ifndef SERIALGC
    case BarrierSet::G1SATBCT:
    case BarrierSet::G1SATBCTLogging:
      {
        // flatten object address if needed
        // We do it regardless of precise because we need the registers
        if (obj.index() == noreg && obj.disp() == 0) {
          if (obj.base() != rdx) {
            __ movl(rdx, obj.base());
          }
        } else {
          __ leal(rdx, obj);
        }
        __ get_thread(rcx);
        __ save_bcp();
        __ g1_write_barrier_pre(rdx, rcx, rsi, rbx, val != noreg);

        // Do the actual store
        // noreg means NULL
        if (val == noreg) {
          __ movl(Address(rdx, 0), NULL_WORD);
          // No post barrier for NULL
        } else {
          __ movl(Address(rdx, 0), val);
          __ g1_write_barrier_post(rdx, rax, rcx, rbx, rsi);
        }
        __ restore_bcp();

      }
      break;
#endif // SERIALGC
    case BarrierSet::CardTableModRef:
    case BarrierSet::CardTableExtension:
      {
        if (val == noreg) {
          __ movl(obj, NULL_WORD);
        } else {
          __ movl(obj, val);
          // flatten object address if needed
          if (!precise || (obj.index() == noreg && obj.disp() == 0)) {
            __ store_check(obj.base());
          } else {
            __ leal(rdx, obj);
            __ store_check(rdx);
          }
        }
      }
      break;
    case BarrierSet::ModRef:
    case BarrierSet::Other:
      if (val == noreg) {
        __ movl(obj, NULL_WORD);
      } else {
        __ movl(obj, val);
      }
      break;
    default      :
      ShouldNotReachHere();

  }
}

Address TemplateTable::at_bcp(int offset) {
  assert(_desc->uses_bcp(), "inconsistent uses_bcp information");
  return Address(rsi, offset);
}


void TemplateTable::patch_bytecode(Bytecodes::Code bytecode, Register bc,
                                   Register scratch,
                                   bool load_bc_into_scratch/*=true*/) {

  if (!RewriteBytecodes) return;
  // the pair bytecodes have already done the load.
  if (load_bc_into_scratch) {
    __ movl(bc, bytecode);
  }
  Label patch_done;
  if (JvmtiExport::can_post_breakpoint()) {
    Label fast_patch;
    // if a breakpoint is present we can't rewrite the stream directly
    __ movzbl(scratch, at_bcp(0));
    __ cmpl(scratch, Bytecodes::_breakpoint);
    __ jcc(Assembler::notEqual, fast_patch);
    __ get_method(scratch);
    // Let breakpoint table handling rewrite to quicker bytecode
    __ call_VM(noreg, CAST_FROM_FN_PTR(address, InterpreterRuntime::set_original_bytecode_at), scratch, rsi, bc);
#ifndef ASSERT
    __ jmpb(patch_done);
    __ bind(fast_patch);
  }
#else
    __ jmp(patch_done);
    __ bind(fast_patch);
  }
  Label okay;
  __ load_unsigned_byte(scratch, at_bcp(0));
  __ cmpl(scratch, (int)Bytecodes::java_code(bytecode));
  __ jccb(Assembler::equal, okay);
  __ cmpl(scratch, bc);
  __ jcc(Assembler::equal, okay);
  __ stop("patching the wrong bytecode");
  __ bind(okay);
#endif
  // patch bytecode
  __ movb(at_bcp(0), bc);
  __ bind(patch_done);
}

//----------------------------------------------------------------------------------------------------
// Individual instructions

void TemplateTable::nop() {
  transition(vtos, vtos);
  // nothing to do
}

void TemplateTable::shouldnotreachhere() {
  transition(vtos, vtos);
  __ stop("shouldnotreachhere bytecode");
}



void TemplateTable::aconst_null() {
  transition(vtos, atos);
  __ xorptr(rax, rax);
}


void TemplateTable::iconst(int value) {
  transition(vtos, itos);
  if (value == 0) {
    __ xorptr(rax, rax);
  } else {
    __ movptr(rax, value);
  }
}


void TemplateTable::lconst(int value) {
  transition(vtos, ltos);
  if (value == 0) {
    __ xorptr(rax, rax);
  } else {
    __ movptr(rax, value);
  }
  assert(value >= 0, "check this code");
  __ xorptr(rdx, rdx);
}


void TemplateTable::fconst(int value) {
  transition(vtos, ftos);
         if (value == 0) { __ fldz();
  } else if (value == 1) { __ fld1();
  } else if (value == 2) { __ fld1(); __ fld1(); __ faddp(); // should do a better solution here
  } else                 { ShouldNotReachHere();
  }
}


void TemplateTable::dconst(int value) {
  transition(vtos, dtos);
         if (value == 0) { __ fldz();
  } else if (value == 1) { __ fld1();
  } else                 { ShouldNotReachHere();
  }
}


void TemplateTable::bipush() {
  transition(vtos, itos);
  __ load_signed_byte(rax, at_bcp(1));
}


void TemplateTable::sipush() {
  transition(vtos, itos);
  __ load_unsigned_word(rax, at_bcp(1));
  __ bswapl(rax);
  __ sarl(rax, 16);
}

void TemplateTable::ldc(bool wide) {
  transition(vtos, vtos);
  Label call_ldc, notFloat, notClass, Done;

  if (wide) {
    __ get_unsigned_2_byte_index_at_bcp(rbx, 1);
  } else {
    __ load_unsigned_byte(rbx, at_bcp(1));
  }
  __ get_cpool_and_tags(rcx, rax);
  const int base_offset = constantPoolOopDesc::header_size() * wordSize;
  const int tags_offset = typeArrayOopDesc::header_size(T_BYTE) * wordSize;

  // get type
  __ xorptr(rdx, rdx);
  __ movb(rdx, Address(rax, rbx, Address::times_1, tags_offset));

  // unresolved string - get the resolved string
  __ cmpl(rdx, JVM_CONSTANT_UnresolvedString);
  __ jccb(Assembler::equal, call_ldc);

  // unresolved class - get the resolved class
  __ cmpl(rdx, JVM_CONSTANT_UnresolvedClass);
  __ jccb(Assembler::equal, call_ldc);

  // unresolved class in error (resolution failed) - call into runtime
  // so that the same error from first resolution attempt is thrown.
  __ cmpl(rdx, JVM_CONSTANT_UnresolvedClassInError);
  __ jccb(Assembler::equal, call_ldc);

  // resolved class - need to call vm to get java mirror of the class
  __ cmpl(rdx, JVM_CONSTANT_Class);
  __ jcc(Assembler::notEqual, notClass);

  __ bind(call_ldc);
  __ movl(rcx, wide);
  call_VM(rax, CAST_FROM_FN_PTR(address, InterpreterRuntime::ldc), rcx);
  __ push(atos);
  __ jmp(Done);

  __ bind(notClass);
  __ cmpl(rdx, JVM_CONSTANT_Float);
  __ jccb(Assembler::notEqual, notFloat);
  // ftos
  __ fld_s(    Address(rcx, rbx, Address::times_ptr, base_offset));
  __ push(ftos);
  __ jmp(Done);

  __ bind(notFloat);
#ifdef ASSERT
  { Label L;
    __ cmpl(rdx, JVM_CONSTANT_Integer);
    __ jcc(Assembler::equal, L);
    __ cmpl(rdx, JVM_CONSTANT_String);
    __ jcc(Assembler::equal, L);
    __ stop("unexpected tag type in ldc");
    __ bind(L);
  }
#endif
  Label isOop;
  // atos and itos
  // String is only oop type we will see here
  __ cmpl(rdx, JVM_CONSTANT_String);
  __ jccb(Assembler::equal, isOop);
  __ movl(rax, Address(rcx, rbx, Address::times_ptr, base_offset));
  __ push(itos);
  __ jmp(Done);
  __ bind(isOop);
  __ movptr(rax, Address(rcx, rbx, Address::times_ptr, base_offset));
  __ push(atos);

  if (VerifyOops) {
    __ verify_oop(rax);
  }
  __ bind(Done);
}

void TemplateTable::ldc2_w() {
  transition(vtos, vtos);
  Label Long, Done;
  __ get_unsigned_2_byte_index_at_bcp(rbx, 1);

  __ get_cpool_and_tags(rcx, rax);
  const int base_offset = constantPoolOopDesc::header_size() * wordSize;
  const int tags_offset = typeArrayOopDesc::header_size(T_BYTE) * wordSize;

  // get type
  __ cmpb(Address(rax, rbx, Address::times_1, tags_offset), JVM_CONSTANT_Double);
  __ jccb(Assembler::notEqual, Long);
  // dtos
  __ fld_d(    Address(rcx, rbx, Address::times_ptr, base_offset));
  __ push(dtos);
  __ jmpb(Done);

  __ bind(Long);
  // ltos
  __ movptr(rax, Address(rcx, rbx, Address::times_ptr, base_offset + 0 * wordSize));
  NOT_LP64(__ movptr(rdx, Address(rcx, rbx, Address::times_ptr, base_offset + 1 * wordSize)));

  __ push(ltos);

  __ bind(Done);
}


void TemplateTable::locals_index(Register reg, int offset) {
  __ load_unsigned_byte(reg, at_bcp(offset));
  __ negptr(reg);
}


void TemplateTable::iload() {
  transition(vtos, itos);
  if (RewriteFrequentPairs) {
    Label rewrite, done;

    // get next byte
    __ load_unsigned_byte(rbx, at_bcp(Bytecodes::length_for(Bytecodes::_iload)));
    // if _iload, wait to rewrite to iload2.  We only want to rewrite the
    // last two iloads in a pair.  Comparing against fast_iload means that
    // the next bytecode is neither an iload or a caload, and therefore
    // an iload pair.
    __ cmpl(rbx, Bytecodes::_iload);
    __ jcc(Assembler::equal, done);

    __ cmpl(rbx, Bytecodes::_fast_iload);
    __ movl(rcx, Bytecodes::_fast_iload2);
    __ jccb(Assembler::equal, rewrite);

    // if _caload, rewrite to fast_icaload
    __ cmpl(rbx, Bytecodes::_caload);
    __ movl(rcx, Bytecodes::_fast_icaload);
    __ jccb(Assembler::equal, rewrite);

    // rewrite so iload doesn't check again.
    __ movl(rcx, Bytecodes::_fast_iload);

    // rewrite
    // rcx: fast bytecode
    __ bind(rewrite);
    patch_bytecode(Bytecodes::_iload, rcx, rbx, false);
    __ bind(done);
  }

  // Get the local value into tos
  locals_index(rbx);
  __ movl(rax, iaddress(rbx));
  debug_only(__ verify_local_tag(frame::TagValue, rbx));
}


void TemplateTable::fast_iload2() {
  transition(vtos, itos);
  locals_index(rbx);
  __ movl(rax, iaddress(rbx));
  debug_only(__ verify_local_tag(frame::TagValue, rbx));
  __ push(itos);
  locals_index(rbx, 3);
  __ movl(rax, iaddress(rbx));
  debug_only(__ verify_local_tag(frame::TagValue, rbx));
}

void TemplateTable::fast_iload() {
  transition(vtos, itos);
  locals_index(rbx);
  __ movl(rax, iaddress(rbx));
  debug_only(__ verify_local_tag(frame::TagValue, rbx));
}


void TemplateTable::lload() {
  transition(vtos, ltos);
  locals_index(rbx);
  __ movptr(rax, laddress(rbx));
  NOT_LP64(__ movl(rdx, haddress(rbx)));
  debug_only(__ verify_local_tag(frame::TagCategory2, rbx));
}


void TemplateTable::fload() {
  transition(vtos, ftos);
  locals_index(rbx);
  __ fld_s(faddress(rbx));
  debug_only(__ verify_local_tag(frame::TagValue, rbx));
}


void TemplateTable::dload() {
  transition(vtos, dtos);
  locals_index(rbx);
  if (TaggedStackInterpreter) {
    // Get double out of locals array, onto temp stack and load with
    // float instruction into ST0
    __ movl(rax, laddress(rbx));
    __ movl(rdx, haddress(rbx));
    __ push(rdx);  // push hi first
    __ push(rax);
    __ fld_d(Address(rsp, 0));
    __ addptr(rsp, 2*wordSize);
    debug_only(__ verify_local_tag(frame::TagCategory2, rbx));
  } else {
    __ fld_d(daddress(rbx));
  }
}


void TemplateTable::aload() {
  transition(vtos, atos);
  locals_index(rbx);
  __ movptr(rax, aaddress(rbx));
  debug_only(__ verify_local_tag(frame::TagReference, rbx));
}


void TemplateTable::locals_index_wide(Register reg) {
  __ movl(reg, at_bcp(2));
  __ bswapl(reg);
  __ shrl(reg, 16);
  __ negptr(reg);
}


void TemplateTable::wide_iload() {
  transition(vtos, itos);
  locals_index_wide(rbx);
  __ movl(rax, iaddress(rbx));
  debug_only(__ verify_local_tag(frame::TagValue, rbx));
}


void TemplateTable::wide_lload() {
  transition(vtos, ltos);
  locals_index_wide(rbx);
  __ movptr(rax, laddress(rbx));
  NOT_LP64(__ movl(rdx, haddress(rbx)));
  debug_only(__ verify_local_tag(frame::TagCategory2, rbx));
}


void TemplateTable::wide_fload() {
  transition(vtos, ftos);
  locals_index_wide(rbx);
  __ fld_s(faddress(rbx));
  debug_only(__ verify_local_tag(frame::TagValue, rbx));
}


void TemplateTable::wide_dload() {
  transition(vtos, dtos);
  locals_index_wide(rbx);
  if (TaggedStackInterpreter) {
    // Get double out of locals array, onto temp stack and load with
    // float instruction into ST0
    __ movl(rax, laddress(rbx));
    __ movl(rdx, haddress(rbx));
    __ push(rdx);  // push hi first
    __ push(rax);
    __ fld_d(Address(rsp, 0));
    __ addl(rsp, 2*wordSize);
    debug_only(__ verify_local_tag(frame::TagCategory2, rbx));
  } else {
    __ fld_d(daddress(rbx));
  }
}


void TemplateTable::wide_aload() {
  transition(vtos, atos);
  locals_index_wide(rbx);
  __ movptr(rax, aaddress(rbx));
  debug_only(__ verify_local_tag(frame::TagReference, rbx));
}

void TemplateTable::index_check(Register array, Register index) {
  // Pop ptr into array
  __ pop_ptr(array);
  index_check_without_pop(array, index);
}

void TemplateTable::index_check_without_pop(Register array, Register index) {
  // destroys rbx,
  // check array
  __ null_check(array, arrayOopDesc::length_offset_in_bytes());
  LP64_ONLY(__ movslq(index, index));
  // check index
  __ cmpl(index, Address(array, arrayOopDesc::length_offset_in_bytes()));
  if (index != rbx) {
    // ??? convention: move aberrant index into rbx, for exception message
    assert(rbx != array, "different registers");
    __ mov(rbx, index);
  }
  __ jump_cc(Assembler::aboveEqual,
             ExternalAddress(Interpreter::_throw_ArrayIndexOutOfBoundsException_entry));
}


void TemplateTable::iaload() {
  transition(itos, itos);
  // rdx: array
  index_check(rdx, rax);  // kills rbx,
  // rax,: index
  __ movl(rax, Address(rdx, rax, Address::times_4, arrayOopDesc::base_offset_in_bytes(T_INT)));
}


void TemplateTable::laload() {
  transition(itos, ltos);
  // rax,: index
  // rdx: array
  index_check(rdx, rax);
  __ mov(rbx, rax);
  // rbx,: index
  __ movptr(rax, Address(rdx, rbx, Address::times_8, arrayOopDesc::base_offset_in_bytes(T_LONG) + 0 * wordSize));
  NOT_LP64(__ movl(rdx, Address(rdx, rbx, Address::times_8, arrayOopDesc::base_offset_in_bytes(T_LONG) + 1 * wordSize)));
}


void TemplateTable::faload() {
  transition(itos, ftos);
  // rdx: array
  index_check(rdx, rax);  // kills rbx,
  // rax,: index
  __ fld_s(Address(rdx, rax, Address::times_4, arrayOopDesc::base_offset_in_bytes(T_FLOAT)));
}


void TemplateTable::daload() {
  transition(itos, dtos);
  // rdx: array
  index_check(rdx, rax);  // kills rbx,
  // rax,: index
  __ fld_d(Address(rdx, rax, Address::times_8, arrayOopDesc::base_offset_in_bytes(T_DOUBLE)));
}


void TemplateTable::aaload() {
  transition(itos, atos);
  // rdx: array
  index_check(rdx, rax);  // kills rbx,
  // rax,: index
  __ movptr(rax, Address(rdx, rax, Address::times_ptr, arrayOopDesc::base_offset_in_bytes(T_OBJECT)));
}


void TemplateTable::baload() {
  transition(itos, itos);
  // rdx: array
  index_check(rdx, rax);  // kills rbx,
  // rax,: index
  // can do better code for P5 - fix this at some point
  __ load_signed_byte(rbx, Address(rdx, rax, Address::times_1, arrayOopDesc::base_offset_in_bytes(T_BYTE)));
  __ mov(rax, rbx);
}


void TemplateTable::caload() {
  transition(itos, itos);
  // rdx: array
  index_check(rdx, rax);  // kills rbx,
  // rax,: index
  // can do better code for P5 - may want to improve this at some point
  __ load_unsigned_word(rbx, Address(rdx, rax, Address::times_2, arrayOopDesc::base_offset_in_bytes(T_CHAR)));
  __ mov(rax, rbx);
}

// iload followed by caload frequent pair
void TemplateTable::fast_icaload() {
  transition(vtos, itos);
  // load index out of locals
  locals_index(rbx);
  __ movl(rax, iaddress(rbx));
  debug_only(__ verify_local_tag(frame::TagValue, rbx));

  // rdx: array
  index_check(rdx, rax);
  // rax,: index
  __ load_unsigned_word(rbx, Address(rdx, rax, Address::times_2, arrayOopDesc::base_offset_in_bytes(T_CHAR)));
  __ mov(rax, rbx);
}

void TemplateTable::saload() {
  transition(itos, itos);
  // rdx: array
  index_check(rdx, rax);  // kills rbx,
  // rax,: index
  // can do better code for P5 - may want to improve this at some point
  __ load_signed_word(rbx, Address(rdx, rax, Address::times_2, arrayOopDesc::base_offset_in_bytes(T_SHORT)));
  __ mov(rax, rbx);
}


void TemplateTable::iload(int n) {
  transition(vtos, itos);
  __ movl(rax, iaddress(n));
  debug_only(__ verify_local_tag(frame::TagValue, n));
}


void TemplateTable::lload(int n) {
  transition(vtos, ltos);
  __ movptr(rax, laddress(n));
  NOT_LP64(__ movptr(rdx, haddress(n)));
  debug_only(__ verify_local_tag(frame::TagCategory2, n));
}


void TemplateTable::fload(int n) {
  transition(vtos, ftos);
  __ fld_s(faddress(n));
  debug_only(__ verify_local_tag(frame::TagValue, n));
}


void TemplateTable::dload(int n) {
  transition(vtos, dtos);
  if (TaggedStackInterpreter) {
    // Get double out of locals array, onto temp stack and load with
    // float instruction into ST0
    __ movl(rax, laddress(n));
    __ movl(rdx, haddress(n));
    __ push(rdx);  // push hi first
    __ push(rax);
    __ fld_d(Address(rsp, 0));
    __ addptr(rsp, 2*wordSize);  // reset rsp
    debug_only(__ verify_local_tag(frame::TagCategory2, n));
  } else {
    __ fld_d(daddress(n));
  }
}


void TemplateTable::aload(int n) {
  transition(vtos, atos);
  __ movptr(rax, aaddress(n));
  debug_only(__ verify_local_tag(frame::TagReference, n));
}


void TemplateTable::aload_0() {
  transition(vtos, atos);
  // According to bytecode histograms, the pairs:
  //
  // _aload_0, _fast_igetfield
  // _aload_0, _fast_agetfield
  // _aload_0, _fast_fgetfield
  //
  // occur frequently. If RewriteFrequentPairs is set, the (slow) _aload_0
  // bytecode checks if the next bytecode is either _fast_igetfield,
  // _fast_agetfield or _fast_fgetfield and then rewrites the
  // current bytecode into a pair bytecode; otherwise it rewrites the current
  // bytecode into _fast_aload_0 that doesn't do the pair check anymore.
  //
  // Note: If the next bytecode is _getfield, the rewrite must be delayed,
  //       otherwise we may miss an opportunity for a pair.
  //
  // Also rewrite frequent pairs
  //   aload_0, aload_1
  //   aload_0, iload_1
  // These bytecodes with a small amount of code are most profitable to rewrite
  if (RewriteFrequentPairs) {
    Label rewrite, done;
    // get next byte
    __ load_unsigned_byte(rbx, at_bcp(Bytecodes::length_for(Bytecodes::_aload_0)));

    // do actual aload_0
    aload(0);

    // if _getfield then wait with rewrite
    __ cmpl(rbx, Bytecodes::_getfield);
    __ jcc(Assembler::equal, done);

    // if _igetfield then reqrite to _fast_iaccess_0
    assert(Bytecodes::java_code(Bytecodes::_fast_iaccess_0) == Bytecodes::_aload_0, "fix bytecode definition");
    __ cmpl(rbx, Bytecodes::_fast_igetfield);
    __ movl(rcx, Bytecodes::_fast_iaccess_0);
    __ jccb(Assembler::equal, rewrite);

    // if _agetfield then reqrite to _fast_aaccess_0
    assert(Bytecodes::java_code(Bytecodes::_fast_aaccess_0) == Bytecodes::_aload_0, "fix bytecode definition");
    __ cmpl(rbx, Bytecodes::_fast_agetfield);
    __ movl(rcx, Bytecodes::_fast_aaccess_0);
    __ jccb(Assembler::equal, rewrite);

    // if _fgetfield then reqrite to _fast_faccess_0
    assert(Bytecodes::java_code(Bytecodes::_fast_faccess_0) == Bytecodes::_aload_0, "fix bytecode definition");
    __ cmpl(rbx, Bytecodes::_fast_fgetfield);
    __ movl(rcx, Bytecodes::_fast_faccess_0);
    __ jccb(Assembler::equal, rewrite);

    // else rewrite to _fast_aload0
    assert(Bytecodes::java_code(Bytecodes::_fast_aload_0) == Bytecodes::_aload_0, "fix bytecode definition");
    __ movl(rcx, Bytecodes::_fast_aload_0);

    // rewrite
    // rcx: fast bytecode
    __ bind(rewrite);
    patch_bytecode(Bytecodes::_aload_0, rcx, rbx, false);

    __ bind(done);
  } else {
    aload(0);
  }
}

void TemplateTable::istore() {
  transition(itos, vtos);
  locals_index(rbx);
  __ movl(iaddress(rbx), rax);
  __ tag_local(frame::TagValue, rbx);
}


void TemplateTable::lstore() {
  transition(ltos, vtos);
  locals_index(rbx);
  __ movptr(laddress(rbx), rax);
  NOT_LP64(__ movptr(haddress(rbx), rdx));
  __ tag_local(frame::TagCategory2, rbx);
}


void TemplateTable::fstore() {
  transition(ftos, vtos);
  locals_index(rbx);
  __ fstp_s(faddress(rbx));
  __ tag_local(frame::TagValue, rbx);
}


void TemplateTable::dstore() {
  transition(dtos, vtos);
  locals_index(rbx);
  if (TaggedStackInterpreter) {
    // Store double on stack and reload into locals nonadjacently
    __ subptr(rsp, 2 * wordSize);
    __ fstp_d(Address(rsp, 0));
    __ pop(rax);
    __ pop(rdx);
    __ movptr(laddress(rbx), rax);
    __ movptr(haddress(rbx), rdx);
    __ tag_local(frame::TagCategory2, rbx);
  } else {
    __ fstp_d(daddress(rbx));
  }
}


void TemplateTable::astore() {
  transition(vtos, vtos);
  __ pop_ptr(rax, rdx);   // will need to pop tag too
  locals_index(rbx);
  __ movptr(aaddress(rbx), rax);
  __ tag_local(rdx, rbx);    // need to store same tag in local may be returnAddr
}


void TemplateTable::wide_istore() {
  transition(vtos, vtos);
  __ pop_i(rax);
  locals_index_wide(rbx);
  __ movl(iaddress(rbx), rax);
  __ tag_local(frame::TagValue, rbx);
}


void TemplateTable::wide_lstore() {
  transition(vtos, vtos);
  __ pop_l(rax, rdx);
  locals_index_wide(rbx);
  __ movptr(laddress(rbx), rax);
  NOT_LP64(__ movl(haddress(rbx), rdx));
  __ tag_local(frame::TagCategory2, rbx);
}


void TemplateTable::wide_fstore() {
  wide_istore();
}


void TemplateTable::wide_dstore() {
  wide_lstore();
}


void TemplateTable::wide_astore() {
  transition(vtos, vtos);
  __ pop_ptr(rax, rdx);
  locals_index_wide(rbx);
  __ movptr(aaddress(rbx), rax);
  __ tag_local(rdx, rbx);
}


void TemplateTable::iastore() {
  transition(itos, vtos);
  __ pop_i(rbx);
  // rax,: value
  // rdx: array
  index_check(rdx, rbx);  // prefer index in rbx,
  // rbx,: index
  __ movl(Address(rdx, rbx, Address::times_4, arrayOopDesc::base_offset_in_bytes(T_INT)), rax);
}


void TemplateTable::lastore() {
  transition(ltos, vtos);
  __ pop_i(rbx);
  // rax,: low(value)
  // rcx: array
  // rdx: high(value)
  index_check(rcx, rbx);  // prefer index in rbx,
  // rbx,: index
  __ movptr(Address(rcx, rbx, Address::times_8, arrayOopDesc::base_offset_in_bytes(T_LONG) + 0 * wordSize), rax);
  NOT_LP64(__ movl(Address(rcx, rbx, Address::times_8, arrayOopDesc::base_offset_in_bytes(T_LONG) + 1 * wordSize), rdx));
}


void TemplateTable::fastore() {
  transition(ftos, vtos);
  __ pop_i(rbx);
  // rdx: array
  // st0: value
  index_check(rdx, rbx);  // prefer index in rbx,
  // rbx,: index
  __ fstp_s(Address(rdx, rbx, Address::times_4, arrayOopDesc::base_offset_in_bytes(T_FLOAT)));
}


void TemplateTable::dastore() {
  transition(dtos, vtos);
  __ pop_i(rbx);
  // rdx: array
  // st0: value
  index_check(rdx, rbx);  // prefer index in rbx,
  // rbx,: index
  __ fstp_d(Address(rdx, rbx, Address::times_8, arrayOopDesc::base_offset_in_bytes(T_DOUBLE)));
}


void TemplateTable::aastore() {
  Label is_null, ok_is_subtype, done;
  transition(vtos, vtos);
  // stack: ..., array, index, value
  __ movptr(rax, at_tos());     // Value
  __ movl(rcx, at_tos_p1());  // Index
<<<<<<< HEAD
  __ movptr(rdx, at_tos_p2());  // Array
=======
  __ movl(rdx, at_tos_p2());  // Array

  Address element_address(rdx, rcx, Address::times_4, arrayOopDesc::base_offset_in_bytes(T_OBJECT));
>>>>>>> 63586863
  index_check_without_pop(rdx, rcx);      // kills rbx,
  // do array store check - check for NULL value first
  __ testptr(rax, rax);
  __ jcc(Assembler::zero, is_null);

  // Move subklass into EBX
  __ movptr(rbx, Address(rax, oopDesc::klass_offset_in_bytes()));
  // Move superklass into EAX
<<<<<<< HEAD
  __ movptr(rax, Address(rdx, oopDesc::klass_offset_in_bytes()));
  __ movptr(rax, Address(rax, sizeof(oopDesc) + objArrayKlass::element_klass_offset_in_bytes()));
  // Compress array+index*wordSize+12 into a single register.  Frees ECX.
  __ lea(rdx, Address(rdx, rcx, Address::times_ptr, arrayOopDesc::base_offset_in_bytes(T_OBJECT)));
=======
  __ movl(rax, Address(rdx, oopDesc::klass_offset_in_bytes()));
  __ movl(rax, Address(rax, sizeof(oopDesc) + objArrayKlass::element_klass_offset_in_bytes()));
  // Compress array+index*4+12 into a single register.  Frees ECX.
  __ leal(rdx, element_address);
>>>>>>> 63586863

  // Generate subtype check.  Blows ECX.  Resets EDI to locals.
  // Superklass in EAX.  Subklass in EBX.
  __ gen_subtype_check( rbx, ok_is_subtype );

  // Come here on failure
  // object is at TOS
  __ jump(ExternalAddress(Interpreter::_throw_ArrayStoreException_entry));

  // Come here on success
  __ bind(ok_is_subtype);
<<<<<<< HEAD
  __ movptr(rax, at_rsp());     // Value
  __ movptr(Address(rdx, 0), rax);
  __ store_check(rdx);
  __ jmpb(done);
=======

  // Get the value to store
  __ movl(rax, at_rsp());
  // and store it with appropriate barrier
  do_oop_store(_masm, Address(rdx, 0), rax, _bs->kind(), true);

  __ jmp(done);
>>>>>>> 63586863

  // Have a NULL in EAX, EDX=array, ECX=index.  Store NULL at ary[idx]
  __ bind(is_null);
  __ profile_null_seen(rbx);
<<<<<<< HEAD
  __ movptr(Address(rdx, rcx, Address::times_ptr, arrayOopDesc::base_offset_in_bytes(T_OBJECT)), rax);
=======

  // Store NULL, (noreg means NULL to do_oop_store)
  do_oop_store(_masm, element_address, noreg, _bs->kind(), true);
>>>>>>> 63586863

  // Pop stack arguments
  __ bind(done);
  __ addptr(rsp, 3 * Interpreter::stackElementSize());
}


void TemplateTable::bastore() {
  transition(itos, vtos);
  __ pop_i(rbx);
  // rax,: value
  // rdx: array
  index_check(rdx, rbx);  // prefer index in rbx,
  // rbx,: index
  __ movb(Address(rdx, rbx, Address::times_1, arrayOopDesc::base_offset_in_bytes(T_BYTE)), rax);
}


void TemplateTable::castore() {
  transition(itos, vtos);
  __ pop_i(rbx);
  // rax,: value
  // rdx: array
  index_check(rdx, rbx);  // prefer index in rbx,
  // rbx,: index
  __ movw(Address(rdx, rbx, Address::times_2, arrayOopDesc::base_offset_in_bytes(T_CHAR)), rax);
}


void TemplateTable::sastore() {
  castore();
}


void TemplateTable::istore(int n) {
  transition(itos, vtos);
  __ movl(iaddress(n), rax);
  __ tag_local(frame::TagValue, n);
}


void TemplateTable::lstore(int n) {
  transition(ltos, vtos);
  __ movptr(laddress(n), rax);
  NOT_LP64(__ movptr(haddress(n), rdx));
  __ tag_local(frame::TagCategory2, n);
}


void TemplateTable::fstore(int n) {
  transition(ftos, vtos);
  __ fstp_s(faddress(n));
  __ tag_local(frame::TagValue, n);
}


void TemplateTable::dstore(int n) {
  transition(dtos, vtos);
  if (TaggedStackInterpreter) {
    __ subptr(rsp, 2 * wordSize);
    __ fstp_d(Address(rsp, 0));
    __ pop(rax);
    __ pop(rdx);
    __ movl(laddress(n), rax);
    __ movl(haddress(n), rdx);
    __ tag_local(frame::TagCategory2, n);
  } else {
    __ fstp_d(daddress(n));
  }
}


void TemplateTable::astore(int n) {
  transition(vtos, vtos);
  __ pop_ptr(rax, rdx);
  __ movptr(aaddress(n), rax);
  __ tag_local(rdx, n);
}


void TemplateTable::pop() {
  transition(vtos, vtos);
  __ addptr(rsp, Interpreter::stackElementSize());
}


void TemplateTable::pop2() {
  transition(vtos, vtos);
  __ addptr(rsp, 2*Interpreter::stackElementSize());
}


void TemplateTable::dup() {
  transition(vtos, vtos);
  // stack: ..., a
  __ load_ptr_and_tag(0, rax, rdx);
  __ push_ptr(rax, rdx);
  // stack: ..., a, a
}


void TemplateTable::dup_x1() {
  transition(vtos, vtos);
  // stack: ..., a, b
  __ load_ptr_and_tag(0, rax, rdx);  // load b
  __ load_ptr_and_tag(1, rcx, rbx);  // load a
  __ store_ptr_and_tag(1, rax, rdx); // store b
  __ store_ptr_and_tag(0, rcx, rbx); // store a
  __ push_ptr(rax, rdx);             // push b
  // stack: ..., b, a, b
}


void TemplateTable::dup_x2() {
  transition(vtos, vtos);
  // stack: ..., a, b, c
  __ load_ptr_and_tag(0, rax, rdx);  // load c
  __ load_ptr_and_tag(2, rcx, rbx);  // load a
  __ store_ptr_and_tag(2, rax, rdx); // store c in a
  __ push_ptr(rax, rdx);             // push c
  // stack: ..., c, b, c, c
  __ load_ptr_and_tag(2, rax, rdx);  // load b
  __ store_ptr_and_tag(2, rcx, rbx); // store a in b
  // stack: ..., c, a, c, c
  __ store_ptr_and_tag(1, rax, rdx); // store b in c
  // stack: ..., c, a, b, c
}


void TemplateTable::dup2() {
  transition(vtos, vtos);
  // stack: ..., a, b
  __ load_ptr_and_tag(1, rax, rdx);  // load a
  __ push_ptr(rax, rdx);             // push a
  __ load_ptr_and_tag(1, rax, rdx);  // load b
  __ push_ptr(rax, rdx);             // push b
  // stack: ..., a, b, a, b
}


void TemplateTable::dup2_x1() {
  transition(vtos, vtos);
  // stack: ..., a, b, c
  __ load_ptr_and_tag(0, rcx, rbx);  // load c
  __ load_ptr_and_tag(1, rax, rdx);  // load b
  __ push_ptr(rax, rdx);             // push b
  __ push_ptr(rcx, rbx);             // push c
  // stack: ..., a, b, c, b, c
  __ store_ptr_and_tag(3, rcx, rbx); // store c in b
  // stack: ..., a, c, c, b, c
  __ load_ptr_and_tag(4, rcx, rbx);  // load a
  __ store_ptr_and_tag(2, rcx, rbx); // store a in 2nd c
  // stack: ..., a, c, a, b, c
  __ store_ptr_and_tag(4, rax, rdx); // store b in a
  // stack: ..., b, c, a, b, c
  // stack: ..., b, c, a, b, c
}


void TemplateTable::dup2_x2() {
  transition(vtos, vtos);
  // stack: ..., a, b, c, d
  __ load_ptr_and_tag(0, rcx, rbx);  // load d
  __ load_ptr_and_tag(1, rax, rdx);  // load c
  __ push_ptr(rax, rdx);             // push c
  __ push_ptr(rcx, rbx);             // push d
  // stack: ..., a, b, c, d, c, d
  __ load_ptr_and_tag(4, rax, rdx);  // load b
  __ store_ptr_and_tag(2, rax, rdx); // store b in d
  __ store_ptr_and_tag(4, rcx, rbx); // store d in b
  // stack: ..., a, d, c, b, c, d
  __ load_ptr_and_tag(5, rcx, rbx);  // load a
  __ load_ptr_and_tag(3, rax, rdx);  // load c
  __ store_ptr_and_tag(3, rcx, rbx); // store a in c
  __ store_ptr_and_tag(5, rax, rdx); // store c in a
  // stack: ..., c, d, a, b, c, d
  // stack: ..., c, d, a, b, c, d
}


void TemplateTable::swap() {
  transition(vtos, vtos);
  // stack: ..., a, b
  __ load_ptr_and_tag(1, rcx, rbx);  // load a
  __ load_ptr_and_tag(0, rax, rdx);  // load b
  __ store_ptr_and_tag(0, rcx, rbx); // store a in b
  __ store_ptr_and_tag(1, rax, rdx); // store b in a
  // stack: ..., b, a
}


void TemplateTable::iop2(Operation op) {
  transition(itos, itos);
  switch (op) {
    case add  :                    __ pop_i(rdx); __ addl (rax, rdx); break;
    case sub  : __ mov(rdx, rax); __ pop_i(rax); __ subl (rax, rdx); break;
    case mul  :                    __ pop_i(rdx); __ imull(rax, rdx); break;
    case _and :                    __ pop_i(rdx); __ andl (rax, rdx); break;
    case _or  :                    __ pop_i(rdx); __ orl  (rax, rdx); break;
    case _xor :                    __ pop_i(rdx); __ xorl (rax, rdx); break;
    case shl  : __ mov(rcx, rax); __ pop_i(rax); __ shll (rax);      break; // implicit masking of lower 5 bits by Intel shift instr.
    case shr  : __ mov(rcx, rax); __ pop_i(rax); __ sarl (rax);      break; // implicit masking of lower 5 bits by Intel shift instr.
    case ushr : __ mov(rcx, rax); __ pop_i(rax); __ shrl (rax);      break; // implicit masking of lower 5 bits by Intel shift instr.
    default   : ShouldNotReachHere();
  }
}


void TemplateTable::lop2(Operation op) {
  transition(ltos, ltos);
  __ pop_l(rbx, rcx);
  switch (op) {
    case add : __ addl(rax, rbx); __ adcl(rdx, rcx); break;
    case sub : __ subl(rbx, rax); __ sbbl(rcx, rdx);
               __ mov(rax, rbx); __ mov(rdx, rcx); break;
    case _and: __ andl(rax, rbx); __ andl(rdx, rcx); break;
    case _or : __ orl (rax, rbx); __ orl (rdx, rcx); break;
    case _xor: __ xorl(rax, rbx); __ xorl(rdx, rcx); break;
    default : ShouldNotReachHere();
  }
}


void TemplateTable::idiv() {
  transition(itos, itos);
  __ mov(rcx, rax);
  __ pop_i(rax);
  // Note: could xor rax, and rcx and compare with (-1 ^ min_int). If
  //       they are not equal, one could do a normal division (no correction
  //       needed), which may speed up this implementation for the common case.
  //       (see also JVM spec., p.243 & p.271)
  __ corrected_idivl(rcx);
}


void TemplateTable::irem() {
  transition(itos, itos);
  __ mov(rcx, rax);
  __ pop_i(rax);
  // Note: could xor rax, and rcx and compare with (-1 ^ min_int). If
  //       they are not equal, one could do a normal division (no correction
  //       needed), which may speed up this implementation for the common case.
  //       (see also JVM spec., p.243 & p.271)
  __ corrected_idivl(rcx);
  __ mov(rax, rdx);
}


void TemplateTable::lmul() {
  transition(ltos, ltos);
  __ pop_l(rbx, rcx);
  __ push(rcx); __ push(rbx);
  __ push(rdx); __ push(rax);
  __ lmul(2 * wordSize, 0);
  __ addptr(rsp, 4 * wordSize);  // take off temporaries
}


void TemplateTable::ldiv() {
  transition(ltos, ltos);
  __ pop_l(rbx, rcx);
  __ push(rcx); __ push(rbx);
  __ push(rdx); __ push(rax);
  // check if y = 0
  __ orl(rax, rdx);
  __ jump_cc(Assembler::zero,
             ExternalAddress(Interpreter::_throw_ArithmeticException_entry));
  __ call_VM_leaf(CAST_FROM_FN_PTR(address, SharedRuntime::ldiv));
  __ addptr(rsp, 4 * wordSize);  // take off temporaries
}


void TemplateTable::lrem() {
  transition(ltos, ltos);
  __ pop_l(rbx, rcx);
  __ push(rcx); __ push(rbx);
  __ push(rdx); __ push(rax);
  // check if y = 0
  __ orl(rax, rdx);
  __ jump_cc(Assembler::zero,
             ExternalAddress(Interpreter::_throw_ArithmeticException_entry));
  __ call_VM_leaf(CAST_FROM_FN_PTR(address, SharedRuntime::lrem));
  __ addptr(rsp, 4 * wordSize);
}


void TemplateTable::lshl() {
  transition(itos, ltos);
  __ movl(rcx, rax);                             // get shift count
  __ pop_l(rax, rdx);                            // get shift value
  __ lshl(rdx, rax);
}


void TemplateTable::lshr() {
  transition(itos, ltos);
  __ mov(rcx, rax);                              // get shift count
  __ pop_l(rax, rdx);                            // get shift value
  __ lshr(rdx, rax, true);
}


void TemplateTable::lushr() {
  transition(itos, ltos);
  __ mov(rcx, rax);                              // get shift count
  __ pop_l(rax, rdx);                            // get shift value
  __ lshr(rdx, rax);
}


void TemplateTable::fop2(Operation op) {
  transition(ftos, ftos);
  __ pop_ftos_to_rsp();  // pop ftos into rsp
  switch (op) {
    case add: __ fadd_s (at_rsp());                break;
    case sub: __ fsubr_s(at_rsp());                break;
    case mul: __ fmul_s (at_rsp());                break;
    case div: __ fdivr_s(at_rsp());                break;
    case rem: __ fld_s  (at_rsp()); __ fremr(rax); break;
    default : ShouldNotReachHere();
  }
  __ f2ieee();
  __ pop(rax);  // pop float thing off
}


void TemplateTable::dop2(Operation op) {
  transition(dtos, dtos);
  __ pop_dtos_to_rsp();  // pop dtos into rsp

  switch (op) {
    case add: __ fadd_d (at_rsp());                break;
    case sub: __ fsubr_d(at_rsp());                break;
    case mul: {
      Label L_strict;
      Label L_join;
      const Address access_flags      (rcx, methodOopDesc::access_flags_offset());
      __ get_method(rcx);
      __ movl(rcx, access_flags);
      __ testl(rcx, JVM_ACC_STRICT);
      __ jccb(Assembler::notZero, L_strict);
      __ fmul_d (at_rsp());
      __ jmpb(L_join);
      __ bind(L_strict);
      __ fld_x(ExternalAddress(StubRoutines::addr_fpu_subnormal_bias1()));
      __ fmulp();
      __ fmul_d (at_rsp());
      __ fld_x(ExternalAddress(StubRoutines::addr_fpu_subnormal_bias2()));
      __ fmulp();
      __ bind(L_join);
      break;
    }
    case div: {
      Label L_strict;
      Label L_join;
      const Address access_flags      (rcx, methodOopDesc::access_flags_offset());
      __ get_method(rcx);
      __ movl(rcx, access_flags);
      __ testl(rcx, JVM_ACC_STRICT);
      __ jccb(Assembler::notZero, L_strict);
      __ fdivr_d(at_rsp());
      __ jmp(L_join);
      __ bind(L_strict);
      __ fld_x(ExternalAddress(StubRoutines::addr_fpu_subnormal_bias1()));
      __ fmul_d (at_rsp());
      __ fdivrp();
      __ fld_x(ExternalAddress(StubRoutines::addr_fpu_subnormal_bias2()));
      __ fmulp();
      __ bind(L_join);
      break;
    }
    case rem: __ fld_d  (at_rsp()); __ fremr(rax); break;
    default : ShouldNotReachHere();
  }
  __ d2ieee();
  // Pop double precision number from rsp.
  __ pop(rax);
  __ pop(rdx);
}


void TemplateTable::ineg() {
  transition(itos, itos);
  __ negl(rax);
}


void TemplateTable::lneg() {
  transition(ltos, ltos);
  __ lneg(rdx, rax);
}


void TemplateTable::fneg() {
  transition(ftos, ftos);
  __ fchs();
}


void TemplateTable::dneg() {
  transition(dtos, dtos);
  __ fchs();
}


void TemplateTable::iinc() {
  transition(vtos, vtos);
  __ load_signed_byte(rdx, at_bcp(2));           // get constant
  locals_index(rbx);
  __ addl(iaddress(rbx), rdx);
}


void TemplateTable::wide_iinc() {
  transition(vtos, vtos);
  __ movl(rdx, at_bcp(4));                       // get constant
  locals_index_wide(rbx);
  __ bswapl(rdx);                                 // swap bytes & sign-extend constant
  __ sarl(rdx, 16);
  __ addl(iaddress(rbx), rdx);
  // Note: should probably use only one movl to get both
  //       the index and the constant -> fix this
}


void TemplateTable::convert() {
  // Checking
#ifdef ASSERT
  { TosState tos_in  = ilgl;
    TosState tos_out = ilgl;
    switch (bytecode()) {
      case Bytecodes::_i2l: // fall through
      case Bytecodes::_i2f: // fall through
      case Bytecodes::_i2d: // fall through
      case Bytecodes::_i2b: // fall through
      case Bytecodes::_i2c: // fall through
      case Bytecodes::_i2s: tos_in = itos; break;
      case Bytecodes::_l2i: // fall through
      case Bytecodes::_l2f: // fall through
      case Bytecodes::_l2d: tos_in = ltos; break;
      case Bytecodes::_f2i: // fall through
      case Bytecodes::_f2l: // fall through
      case Bytecodes::_f2d: tos_in = ftos; break;
      case Bytecodes::_d2i: // fall through
      case Bytecodes::_d2l: // fall through
      case Bytecodes::_d2f: tos_in = dtos; break;
      default             : ShouldNotReachHere();
    }
    switch (bytecode()) {
      case Bytecodes::_l2i: // fall through
      case Bytecodes::_f2i: // fall through
      case Bytecodes::_d2i: // fall through
      case Bytecodes::_i2b: // fall through
      case Bytecodes::_i2c: // fall through
      case Bytecodes::_i2s: tos_out = itos; break;
      case Bytecodes::_i2l: // fall through
      case Bytecodes::_f2l: // fall through
      case Bytecodes::_d2l: tos_out = ltos; break;
      case Bytecodes::_i2f: // fall through
      case Bytecodes::_l2f: // fall through
      case Bytecodes::_d2f: tos_out = ftos; break;
      case Bytecodes::_i2d: // fall through
      case Bytecodes::_l2d: // fall through
      case Bytecodes::_f2d: tos_out = dtos; break;
      default             : ShouldNotReachHere();
    }
    transition(tos_in, tos_out);
  }
#endif // ASSERT

  // Conversion
  // (Note: use push(rcx)/pop(rcx) for 1/2-word stack-ptr manipulation)
  switch (bytecode()) {
    case Bytecodes::_i2l:
      __ extend_sign(rdx, rax);
      break;
    case Bytecodes::_i2f:
      __ push(rax);          // store int on tos
      __ fild_s(at_rsp());   // load int to ST0
      __ f2ieee();           // truncate to float size
      __ pop(rcx);           // adjust rsp
      break;
    case Bytecodes::_i2d:
      __ push(rax);          // add one slot for d2ieee()
      __ push(rax);          // store int on tos
      __ fild_s(at_rsp());   // load int to ST0
      __ d2ieee();           // truncate to double size
      __ pop(rcx);           // adjust rsp
      __ pop(rcx);
      break;
    case Bytecodes::_i2b:
      __ shll(rax, 24);      // truncate upper 24 bits
      __ sarl(rax, 24);      // and sign-extend byte
      LP64_ONLY(__ movsbl(rax, rax));
      break;
    case Bytecodes::_i2c:
      __ andl(rax, 0xFFFF);  // truncate upper 16 bits
      LP64_ONLY(__ movzwl(rax, rax));
      break;
    case Bytecodes::_i2s:
      __ shll(rax, 16);      // truncate upper 16 bits
      __ sarl(rax, 16);      // and sign-extend short
      LP64_ONLY(__ movswl(rax, rax));
      break;
    case Bytecodes::_l2i:
      /* nothing to do */
      break;
    case Bytecodes::_l2f:
      __ push(rdx);          // store long on tos
      __ push(rax);
      __ fild_d(at_rsp());   // load long to ST0
      __ f2ieee();           // truncate to float size
      __ pop(rcx);           // adjust rsp
      __ pop(rcx);
      break;
    case Bytecodes::_l2d:
      __ push(rdx);          // store long on tos
      __ push(rax);
      __ fild_d(at_rsp());   // load long to ST0
      __ d2ieee();           // truncate to double size
      __ pop(rcx);           // adjust rsp
      __ pop(rcx);
      break;
    case Bytecodes::_f2i:
      __ push(rcx);          // reserve space for argument
      __ fstp_s(at_rsp());   // pass float argument on stack
      __ call_VM_leaf(CAST_FROM_FN_PTR(address, SharedRuntime::f2i), 1);
      break;
    case Bytecodes::_f2l:
      __ push(rcx);          // reserve space for argument
      __ fstp_s(at_rsp());   // pass float argument on stack
      __ call_VM_leaf(CAST_FROM_FN_PTR(address, SharedRuntime::f2l), 1);
      break;
    case Bytecodes::_f2d:
      /* nothing to do */
      break;
    case Bytecodes::_d2i:
      __ push(rcx);          // reserve space for argument
      __ push(rcx);
      __ fstp_d(at_rsp());   // pass double argument on stack
      __ call_VM_leaf(CAST_FROM_FN_PTR(address, SharedRuntime::d2i), 2);
      break;
    case Bytecodes::_d2l:
      __ push(rcx);          // reserve space for argument
      __ push(rcx);
      __ fstp_d(at_rsp());   // pass double argument on stack
      __ call_VM_leaf(CAST_FROM_FN_PTR(address, SharedRuntime::d2l), 2);
      break;
    case Bytecodes::_d2f:
      __ push(rcx);          // reserve space for f2ieee()
      __ f2ieee();           // truncate to float size
      __ pop(rcx);           // adjust rsp
      break;
    default             :
      ShouldNotReachHere();
  }
}


void TemplateTable::lcmp() {
  transition(ltos, itos);
  // y = rdx:rax
  __ pop_l(rbx, rcx);             // get x = rcx:rbx
  __ lcmp2int(rcx, rbx, rdx, rax);// rcx := cmp(x, y)
  __ mov(rax, rcx);
}


void TemplateTable::float_cmp(bool is_float, int unordered_result) {
  if (is_float) {
    __ pop_ftos_to_rsp();
    __ fld_s(at_rsp());
  } else {
    __ pop_dtos_to_rsp();
    __ fld_d(at_rsp());
    __ pop(rdx);
  }
  __ pop(rcx);
  __ fcmp2int(rax, unordered_result < 0);
}


void TemplateTable::branch(bool is_jsr, bool is_wide) {
  __ get_method(rcx);           // ECX holds method
  __ profile_taken_branch(rax,rbx); // EAX holds updated MDP, EBX holds bumped taken count

  const ByteSize be_offset = methodOopDesc::backedge_counter_offset() + InvocationCounter::counter_offset();
  const ByteSize inv_offset = methodOopDesc::invocation_counter_offset() + InvocationCounter::counter_offset();
  const int method_offset = frame::interpreter_frame_method_offset * wordSize;

  // Load up EDX with the branch displacement
  __ movl(rdx, at_bcp(1));
  __ bswapl(rdx);
  if (!is_wide) __ sarl(rdx, 16);
  LP64_ONLY(__ movslq(rdx, rdx));


  // Handle all the JSR stuff here, then exit.
  // It's much shorter and cleaner than intermingling with the
  // non-JSR normal-branch stuff occuring below.
  if (is_jsr) {
    // Pre-load the next target bytecode into EBX
    __ load_unsigned_byte(rbx, Address(rsi, rdx, Address::times_1, 0));

    // compute return address as bci in rax,
<<<<<<< HEAD
    __ lea(rax, at_bcp((is_wide ? 5 : 3) - in_bytes(constMethodOopDesc::codes_offset())));
    __ subptr(rax, Address(rcx, methodOopDesc::const_offset()));
    // Adjust the bcp in ESI by the displacement in EDX
    __ addptr(rsi, rdx);
=======
    __ leal(rax, at_bcp((is_wide ? 5 : 3) - in_bytes(constMethodOopDesc::codes_offset())));
    __ subl(rax, Address(rcx, methodOopDesc::const_offset()));
    // Adjust the bcp in rsi by the displacement in EDX
    __ addl(rsi, rdx);
>>>>>>> 63586863
    // Push return address
    __ push_i(rax);
    // jsr returns vtos
    __ dispatch_only_noverify(vtos);
    return;
  }

  // Normal (non-jsr) branch handling

<<<<<<< HEAD
  // Adjust the bcp in ESI by the displacement in EDX
  __ addptr(rsi, rdx);
=======
  // Adjust the bcp in rsi by the displacement in EDX
  __ addl(rsi, rdx);
>>>>>>> 63586863

  assert(UseLoopCounter || !UseOnStackReplacement, "on-stack-replacement requires loop counters");
  Label backedge_counter_overflow;
  Label profile_method;
  Label dispatch;
  if (UseLoopCounter) {
    // increment backedge counter for backward branches
    // rax,: MDO
    // rbx,: MDO bumped taken-count
    // rcx: method
    // rdx: target offset
    // rsi: target bcp
    // rdi: locals pointer
    __ testl(rdx, rdx);             // check if forward or backward branch
    __ jcc(Assembler::positive, dispatch); // count only if backward branch

    // increment counter
    __ movl(rax, Address(rcx, be_offset));        // load backedge counter
    __ incrementl(rax, InvocationCounter::count_increment); // increment counter
    __ movl(Address(rcx, be_offset), rax);        // store counter

    __ movl(rax, Address(rcx, inv_offset));    // load invocation counter
    __ andl(rax, InvocationCounter::count_mask_value);     // and the status bits
    __ addl(rax, Address(rcx, be_offset));        // add both counters

    if (ProfileInterpreter) {
      // Test to see if we should create a method data oop
      __ cmp32(rax,
               ExternalAddress((address) &InvocationCounter::InterpreterProfileLimit));
      __ jcc(Assembler::less, dispatch);

      // if no method data exists, go to profile method
      __ test_method_data_pointer(rax, profile_method);

      if (UseOnStackReplacement) {
        // check for overflow against rbx, which is the MDO taken count
        __ cmp32(rbx,
                 ExternalAddress((address) &InvocationCounter::InterpreterBackwardBranchLimit));
        __ jcc(Assembler::below, dispatch);

        // When ProfileInterpreter is on, the backedge_count comes from the
        // methodDataOop, which value does not get reset on the call to
        // frequency_counter_overflow().  To avoid excessive calls to the overflow
        // routine while the method is being compiled, add a second test to make
        // sure the overflow function is called only once every overflow_frequency.
        const int overflow_frequency = 1024;
        __ andptr(rbx, overflow_frequency-1);
        __ jcc(Assembler::zero, backedge_counter_overflow);

      }
    } else {
      if (UseOnStackReplacement) {
        // check for overflow against rax, which is the sum of the counters
        __ cmp32(rax,
                 ExternalAddress((address) &InvocationCounter::InterpreterBackwardBranchLimit));
        __ jcc(Assembler::aboveEqual, backedge_counter_overflow);

      }
    }
    __ bind(dispatch);
  }

  // Pre-load the next target bytecode into EBX
  __ load_unsigned_byte(rbx, Address(rsi, 0));

  // continue with the bytecode @ target
  // rax,: return bci for jsr's, unused otherwise
  // rbx,: target bytecode
  // rsi: target bcp
  __ dispatch_only(vtos);

  if (UseLoopCounter) {
    if (ProfileInterpreter) {
      // Out-of-line code to allocate method data oop.
      __ bind(profile_method);
      __ call_VM(noreg, CAST_FROM_FN_PTR(address, InterpreterRuntime::profile_method), rsi);
      __ load_unsigned_byte(rbx, Address(rsi, 0));  // restore target bytecode
      __ movptr(rcx, Address(rbp, method_offset));
      __ movptr(rcx, Address(rcx, in_bytes(methodOopDesc::method_data_offset())));
      __ movptr(Address(rbp, frame::interpreter_frame_mdx_offset * wordSize), rcx);
      __ test_method_data_pointer(rcx, dispatch);
      // offset non-null mdp by MDO::data_offset() + IR::profile_method()
      __ addptr(rcx, in_bytes(methodDataOopDesc::data_offset()));
      __ addptr(rcx, rax);
      __ movptr(Address(rbp, frame::interpreter_frame_mdx_offset * wordSize), rcx);
      __ jmp(dispatch);
    }

    if (UseOnStackReplacement) {

      // invocation counter overflow
      __ bind(backedge_counter_overflow);
      __ negptr(rdx);
      __ addptr(rdx, rsi);        // branch bcp
      call_VM(noreg, CAST_FROM_FN_PTR(address, InterpreterRuntime::frequency_counter_overflow), rdx);
      __ load_unsigned_byte(rbx, Address(rsi, 0));  // restore target bytecode

      // rax,: osr nmethod (osr ok) or NULL (osr not possible)
      // rbx,: target bytecode
      // rdx: scratch
      // rdi: locals pointer
      // rsi: bcp
      __ testptr(rax, rax);                      // test result
      __ jcc(Assembler::zero, dispatch);         // no osr if null
      // nmethod may have been invalidated (VM may block upon call_VM return)
      __ movl(rcx, Address(rax, nmethod::entry_bci_offset()));
      __ cmpl(rcx, InvalidOSREntryBci);
      __ jcc(Assembler::equal, dispatch);

      // We have the address of an on stack replacement routine in rax,
      // We need to prepare to execute the OSR method. First we must
      // migrate the locals and monitors off of the stack.

      __ mov(rbx, rax);                             // save the nmethod

      const Register thread = rcx;
      __ get_thread(thread);
      call_VM(noreg, CAST_FROM_FN_PTR(address, SharedRuntime::OSR_migration_begin));
      // rax, is OSR buffer, move it to expected parameter location
      __ mov(rcx, rax);

      // pop the interpreter frame
      __ movptr(rdx, Address(rbp, frame::interpreter_frame_sender_sp_offset * wordSize)); // get sender sp
      __ leave();                                // remove frame anchor
      __ pop(rdi);                               // get return address
      __ mov(rsp, rdx);                          // set sp to sender sp


      Label skip;
      Label chkint;

      // The interpreter frame we have removed may be returning to
      // either the callstub or the interpreter. Since we will
      // now be returning from a compiled (OSR) nmethod we must
      // adjust the return to the return were it can handler compiled
      // results and clean the fpu stack. This is very similar to
      // what a i2c adapter must do.

      // Are we returning to the call stub?

      __ cmp32(rdi, ExternalAddress(StubRoutines::_call_stub_return_address));
      __ jcc(Assembler::notEqual, chkint);

      // yes adjust to the specialized call stub  return.
      assert(StubRoutines::x86::get_call_stub_compiled_return() != NULL, "must be set");
      __ lea(rdi, ExternalAddress(StubRoutines::x86::get_call_stub_compiled_return()));
      __ jmp(skip);

      __ bind(chkint);

      // Are we returning to the interpreter? Look for sentinel

      __ cmpl(Address(rdi, -2*wordSize), Interpreter::return_sentinel);
      __ jcc(Assembler::notEqual, skip);

      // Adjust to compiled return back to interpreter

      __ movptr(rdi, Address(rdi, -wordSize));
      __ bind(skip);

      // Align stack pointer for compiled code (note that caller is
      // responsible for undoing this fixup by remembering the old SP
      // in an rbp,-relative location)
      __ andptr(rsp, -(StackAlignmentInBytes));

      // push the (possibly adjusted) return address
      __ push(rdi);

      // and begin the OSR nmethod
      __ jmp(Address(rbx, nmethod::osr_entry_point_offset()));
    }
  }
}


void TemplateTable::if_0cmp(Condition cc) {
  transition(itos, vtos);
  // assume branch is more often taken than not (loops use backward branches)
  Label not_taken;
  __ testl(rax, rax);
  __ jcc(j_not(cc), not_taken);
  branch(false, false);
  __ bind(not_taken);
  __ profile_not_taken_branch(rax);
}


void TemplateTable::if_icmp(Condition cc) {
  transition(itos, vtos);
  // assume branch is more often taken than not (loops use backward branches)
  Label not_taken;
  __ pop_i(rdx);
  __ cmpl(rdx, rax);
  __ jcc(j_not(cc), not_taken);
  branch(false, false);
  __ bind(not_taken);
  __ profile_not_taken_branch(rax);
}


void TemplateTable::if_nullcmp(Condition cc) {
  transition(atos, vtos);
  // assume branch is more often taken than not (loops use backward branches)
  Label not_taken;
  __ testptr(rax, rax);
  __ jcc(j_not(cc), not_taken);
  branch(false, false);
  __ bind(not_taken);
  __ profile_not_taken_branch(rax);
}


void TemplateTable::if_acmp(Condition cc) {
  transition(atos, vtos);
  // assume branch is more often taken than not (loops use backward branches)
  Label not_taken;
  __ pop_ptr(rdx);
  __ cmpptr(rdx, rax);
  __ jcc(j_not(cc), not_taken);
  branch(false, false);
  __ bind(not_taken);
  __ profile_not_taken_branch(rax);
}


void TemplateTable::ret() {
  transition(vtos, vtos);
  locals_index(rbx);
  __ movptr(rbx, iaddress(rbx));                   // get return bci, compute return bcp
  __ profile_ret(rbx, rcx);
  __ get_method(rax);
  __ movptr(rsi, Address(rax, methodOopDesc::const_offset()));
  __ lea(rsi, Address(rsi, rbx, Address::times_1,
                      constMethodOopDesc::codes_offset()));
  __ dispatch_next(vtos);
}


void TemplateTable::wide_ret() {
  transition(vtos, vtos);
  locals_index_wide(rbx);
  __ movptr(rbx, iaddress(rbx));                   // get return bci, compute return bcp
  __ profile_ret(rbx, rcx);
  __ get_method(rax);
  __ movptr(rsi, Address(rax, methodOopDesc::const_offset()));
  __ lea(rsi, Address(rsi, rbx, Address::times_1, constMethodOopDesc::codes_offset()));
  __ dispatch_next(vtos);
}


void TemplateTable::tableswitch() {
  Label default_case, continue_execution;
  transition(itos, vtos);
  // align rsi
  __ lea(rbx, at_bcp(wordSize));
  __ andptr(rbx, -wordSize);
  // load lo & hi
  __ movl(rcx, Address(rbx, 1 * wordSize));
  __ movl(rdx, Address(rbx, 2 * wordSize));
  __ bswapl(rcx);
  __ bswapl(rdx);
  // check against lo & hi
  __ cmpl(rax, rcx);
  __ jccb(Assembler::less, default_case);
  __ cmpl(rax, rdx);
  __ jccb(Assembler::greater, default_case);
  // lookup dispatch offset
  __ subl(rax, rcx);
  __ movl(rdx, Address(rbx, rax, Address::times_4, 3 * BytesPerInt));
  __ profile_switch_case(rax, rbx, rcx);
  // continue execution
  __ bind(continue_execution);
  __ bswapl(rdx);
  __ load_unsigned_byte(rbx, Address(rsi, rdx, Address::times_1));
  __ addptr(rsi, rdx);
  __ dispatch_only(vtos);
  // handle default
  __ bind(default_case);
  __ profile_switch_default(rax);
  __ movl(rdx, Address(rbx, 0));
  __ jmp(continue_execution);
}


void TemplateTable::lookupswitch() {
  transition(itos, itos);
  __ stop("lookupswitch bytecode should have been rewritten");
}


void TemplateTable::fast_linearswitch() {
  transition(itos, vtos);
  Label loop_entry, loop, found, continue_execution;
  // bswapl rax, so we can avoid bswapping the table entries
  __ bswapl(rax);
  // align rsi
  __ lea(rbx, at_bcp(wordSize));                // btw: should be able to get rid of this instruction (change offsets below)
  __ andptr(rbx, -wordSize);
  // set counter
  __ movl(rcx, Address(rbx, wordSize));
  __ bswapl(rcx);
  __ jmpb(loop_entry);
  // table search
  __ bind(loop);
  __ cmpl(rax, Address(rbx, rcx, Address::times_8, 2 * wordSize));
  __ jccb(Assembler::equal, found);
  __ bind(loop_entry);
  __ decrementl(rcx);
  __ jcc(Assembler::greaterEqual, loop);
  // default case
  __ profile_switch_default(rax);
  __ movl(rdx, Address(rbx, 0));
  __ jmpb(continue_execution);
  // entry found -> get offset
  __ bind(found);
  __ movl(rdx, Address(rbx, rcx, Address::times_8, 3 * wordSize));
  __ profile_switch_case(rcx, rax, rbx);
  // continue execution
  __ bind(continue_execution);
  __ bswapl(rdx);
  __ load_unsigned_byte(rbx, Address(rsi, rdx, Address::times_1));
  __ addptr(rsi, rdx);
  __ dispatch_only(vtos);
}


void TemplateTable::fast_binaryswitch() {
  transition(itos, vtos);
  // Implementation using the following core algorithm:
  //
  // int binary_search(int key, LookupswitchPair* array, int n) {
  //   // Binary search according to "Methodik des Programmierens" by
  //   // Edsger W. Dijkstra and W.H.J. Feijen, Addison Wesley Germany 1985.
  //   int i = 0;
  //   int j = n;
  //   while (i+1 < j) {
  //     // invariant P: 0 <= i < j <= n and (a[i] <= key < a[j] or Q)
  //     // with      Q: for all i: 0 <= i < n: key < a[i]
  //     // where a stands for the array and assuming that the (inexisting)
  //     // element a[n] is infinitely big.
  //     int h = (i + j) >> 1;
  //     // i < h < j
  //     if (key < array[h].fast_match()) {
  //       j = h;
  //     } else {
  //       i = h;
  //     }
  //   }
  //   // R: a[i] <= key < a[i+1] or Q
  //   // (i.e., if key is within array, i is the correct index)
  //   return i;
  // }

  // register allocation
  const Register key   = rax;                    // already set (tosca)
  const Register array = rbx;
  const Register i     = rcx;
  const Register j     = rdx;
  const Register h     = rdi;                    // needs to be restored
  const Register temp  = rsi;
  // setup array
  __ save_bcp();

  __ lea(array, at_bcp(3*wordSize));             // btw: should be able to get rid of this instruction (change offsets below)
  __ andptr(array, -wordSize);
  // initialize i & j
  __ xorl(i, i);                                 // i = 0;
  __ movl(j, Address(array, -wordSize));         // j = length(array);
  // Convert j into native byteordering
  __ bswapl(j);
  // and start
  Label entry;
  __ jmp(entry);

  // binary search loop
  { Label loop;
    __ bind(loop);
    // int h = (i + j) >> 1;
    __ leal(h, Address(i, j, Address::times_1)); // h = i + j;
    __ sarl(h, 1);                               // h = (i + j) >> 1;
    // if (key < array[h].fast_match()) {
    //   j = h;
    // } else {
    //   i = h;
    // }
    // Convert array[h].match to native byte-ordering before compare
    __ movl(temp, Address(array, h, Address::times_8, 0*wordSize));
    __ bswapl(temp);
    __ cmpl(key, temp);
    if (VM_Version::supports_cmov()) {
      __ cmovl(Assembler::less        , j, h);   // j = h if (key <  array[h].fast_match())
      __ cmovl(Assembler::greaterEqual, i, h);   // i = h if (key >= array[h].fast_match())
    } else {
      Label set_i, end_of_if;
      __ jccb(Assembler::greaterEqual, set_i);     // {
      __ mov(j, h);                                //   j = h;
      __ jmp(end_of_if);                           // }
      __ bind(set_i);                              // else {
      __ mov(i, h);                                //   i = h;
      __ bind(end_of_if);                          // }
    }
    // while (i+1 < j)
    __ bind(entry);
    __ leal(h, Address(i, 1));                   // i+1
    __ cmpl(h, j);                               // i+1 < j
    __ jcc(Assembler::less, loop);
  }

  // end of binary search, result index is i (must check again!)
  Label default_case;
  // Convert array[i].match to native byte-ordering before compare
  __ movl(temp, Address(array, i, Address::times_8, 0*wordSize));
  __ bswapl(temp);
  __ cmpl(key, temp);
  __ jcc(Assembler::notEqual, default_case);

  // entry found -> j = offset
  __ movl(j , Address(array, i, Address::times_8, 1*wordSize));
  __ profile_switch_case(i, key, array);
  __ bswapl(j);
  LP64_ONLY(__ movslq(j, j));
  __ restore_bcp();
  __ restore_locals();                           // restore rdi
  __ load_unsigned_byte(rbx, Address(rsi, j, Address::times_1));

  __ addptr(rsi, j);
  __ dispatch_only(vtos);

  // default case -> j = default offset
  __ bind(default_case);
  __ profile_switch_default(i);
  __ movl(j, Address(array, -2*wordSize));
  __ bswapl(j);
  LP64_ONLY(__ movslq(j, j));
  __ restore_bcp();
  __ restore_locals();                           // restore rdi
  __ load_unsigned_byte(rbx, Address(rsi, j, Address::times_1));
  __ addptr(rsi, j);
  __ dispatch_only(vtos);
}


void TemplateTable::_return(TosState state) {
  transition(state, state);
  assert(_desc->calls_vm(), "inconsistent calls_vm information"); // call in remove_activation

  if (_desc->bytecode() == Bytecodes::_return_register_finalizer) {
    assert(state == vtos, "only valid state");
    __ movptr(rax, aaddress(0));
    __ movptr(rdi, Address(rax, oopDesc::klass_offset_in_bytes()));
    __ movl(rdi, Address(rdi, Klass::access_flags_offset_in_bytes() + sizeof(oopDesc)));
    __ testl(rdi, JVM_ACC_HAS_FINALIZER);
    Label skip_register_finalizer;
    __ jcc(Assembler::zero, skip_register_finalizer);

    __ call_VM(noreg, CAST_FROM_FN_PTR(address, InterpreterRuntime::register_finalizer), rax);

    __ bind(skip_register_finalizer);
  }

  __ remove_activation(state, rsi);
  __ jmp(rsi);
}


// ----------------------------------------------------------------------------
// Volatile variables demand their effects be made known to all CPU's in
// order.  Store buffers on most chips allow reads & writes to reorder; the
// JMM's ReadAfterWrite.java test fails in -Xint mode without some kind of
// memory barrier (i.e., it's not sufficient that the interpreter does not
// reorder volatile references, the hardware also must not reorder them).
//
// According to the new Java Memory Model (JMM):
// (1) All volatiles are serialized wrt to each other.
// ALSO reads & writes act as aquire & release, so:
// (2) A read cannot let unrelated NON-volatile memory refs that happen after
// the read float up to before the read.  It's OK for non-volatile memory refs
// that happen before the volatile read to float down below it.
// (3) Similar a volatile write cannot let unrelated NON-volatile memory refs
// that happen BEFORE the write float down to after the write.  It's OK for
// non-volatile memory refs that happen after the volatile write to float up
// before it.
//
// We only put in barriers around volatile refs (they are expensive), not
// _between_ memory refs (that would require us to track the flavor of the
// previous memory refs).  Requirements (2) and (3) require some barriers
// before volatile stores and after volatile loads.  These nearly cover
// requirement (1) but miss the volatile-store-volatile-load case.  This final
// case is placed after volatile-stores although it could just as well go
// before volatile-loads.
void TemplateTable::volatile_barrier(Assembler::Membar_mask_bits order_constraint ) {
  // Helper function to insert a is-volatile test and memory barrier
  if( !os::is_MP() ) return;    // Not needed on single CPU
  __ membar(order_constraint);
}

void TemplateTable::resolve_cache_and_index(int byte_no, Register Rcache, Register index) {
  assert(byte_no == 1 || byte_no == 2, "byte_no out of range");

  Register temp = rbx;

  assert_different_registers(Rcache, index, temp);

  const int shift_count = (1 + byte_no)*BitsPerByte;
  Label resolved;
  __ get_cache_and_index_at_bcp(Rcache, index, 1);
  __ movl(temp, Address(Rcache,
                          index,
                          Address::times_ptr,
                          constantPoolCacheOopDesc::base_offset() + ConstantPoolCacheEntry::indices_offset()));
  __ shrl(temp, shift_count);
  // have we resolved this bytecode?
  __ andptr(temp, 0xFF);
  __ cmpl(temp, (int)bytecode());
  __ jcc(Assembler::equal, resolved);

  // resolve first time through
  address entry;
  switch (bytecode()) {
    case Bytecodes::_getstatic      : // fall through
    case Bytecodes::_putstatic      : // fall through
    case Bytecodes::_getfield       : // fall through
    case Bytecodes::_putfield       : entry = CAST_FROM_FN_PTR(address, InterpreterRuntime::resolve_get_put); break;
    case Bytecodes::_invokevirtual  : // fall through
    case Bytecodes::_invokespecial  : // fall through
    case Bytecodes::_invokestatic   : // fall through
    case Bytecodes::_invokeinterface: entry = CAST_FROM_FN_PTR(address, InterpreterRuntime::resolve_invoke);  break;
    default                         : ShouldNotReachHere();                                 break;
  }
  __ movl(temp, (int)bytecode());
  __ call_VM(noreg, entry, temp);
  // Update registers with resolved info
  __ get_cache_and_index_at_bcp(Rcache, index, 1);
  __ bind(resolved);
}


// The cache and index registers must be set before call
void TemplateTable::load_field_cp_cache_entry(Register obj,
                                              Register cache,
                                              Register index,
                                              Register off,
                                              Register flags,
                                              bool is_static = false) {
  assert_different_registers(cache, index, flags, off);

  ByteSize cp_base_offset = constantPoolCacheOopDesc::base_offset();
  // Field offset
  __ movptr(off, Address(cache, index, Address::times_ptr,
                         in_bytes(cp_base_offset + ConstantPoolCacheEntry::f2_offset())));
  // Flags
  __ movl(flags, Address(cache, index, Address::times_ptr,
           in_bytes(cp_base_offset + ConstantPoolCacheEntry::flags_offset())));

  // klass     overwrite register
  if (is_static) {
    __ movptr(obj, Address(cache, index, Address::times_ptr,
                           in_bytes(cp_base_offset + ConstantPoolCacheEntry::f1_offset())));
  }
}

void TemplateTable::load_invoke_cp_cache_entry(int byte_no,
                                               Register method,
                                               Register itable_index,
                                               Register flags,
                                               bool is_invokevirtual,
                                               bool is_invokevfinal /*unused*/) {
  // setup registers
  const Register cache = rcx;
  const Register index = rdx;
  assert_different_registers(method, flags);
  assert_different_registers(method, cache, index);
  assert_different_registers(itable_index, flags);
  assert_different_registers(itable_index, cache, index);
  // determine constant pool cache field offsets
  const int method_offset = in_bytes(
    constantPoolCacheOopDesc::base_offset() +
      (is_invokevirtual
       ? ConstantPoolCacheEntry::f2_offset()
       : ConstantPoolCacheEntry::f1_offset()
      )
    );
  const int flags_offset = in_bytes(constantPoolCacheOopDesc::base_offset() +
                                    ConstantPoolCacheEntry::flags_offset());
  // access constant pool cache fields
  const int index_offset = in_bytes(constantPoolCacheOopDesc::base_offset() +
                                    ConstantPoolCacheEntry::f2_offset());

  resolve_cache_and_index(byte_no, cache, index);

  __ movptr(method, Address(cache, index, Address::times_ptr, method_offset));
  if (itable_index != noreg) {
    __ movptr(itable_index, Address(cache, index, Address::times_ptr, index_offset));
  }
  __ movl(flags , Address(cache, index, Address::times_ptr, flags_offset ));
}


// The registers cache and index expected to be set before call.
// Correct values of the cache and index registers are preserved.
void TemplateTable::jvmti_post_field_access(Register cache,
                                            Register index,
                                            bool is_static,
                                            bool has_tos) {
  if (JvmtiExport::can_post_field_access()) {
    // Check to see if a field access watch has been set before we take
    // the time to call into the VM.
    Label L1;
    assert_different_registers(cache, index, rax);
    __ mov32(rax, ExternalAddress((address) JvmtiExport::get_field_access_count_addr()));
    __ testl(rax,rax);
    __ jcc(Assembler::zero, L1);

    // cache entry pointer
    __ addptr(cache, in_bytes(constantPoolCacheOopDesc::base_offset()));
    __ shll(index, LogBytesPerWord);
    __ addptr(cache, index);
    if (is_static) {
      __ xorptr(rax, rax);      // NULL object reference
    } else {
      __ pop(atos);         // Get the object
      __ verify_oop(rax);
      __ push(atos);        // Restore stack state
    }
    // rax,:   object pointer or NULL
    // cache: cache entry pointer
    __ call_VM(noreg, CAST_FROM_FN_PTR(address, InterpreterRuntime::post_field_access),
               rax, cache);
    __ get_cache_and_index_at_bcp(cache, index, 1);
    __ bind(L1);
  }
}

void TemplateTable::pop_and_check_object(Register r) {
  __ pop_ptr(r);
  __ null_check(r);  // for field access must check obj.
  __ verify_oop(r);
}

void TemplateTable::getfield_or_static(int byte_no, bool is_static) {
  transition(vtos, vtos);

  const Register cache = rcx;
  const Register index = rdx;
  const Register obj   = rcx;
  const Register off   = rbx;
  const Register flags = rax;

  resolve_cache_and_index(byte_no, cache, index);
  jvmti_post_field_access(cache, index, is_static, false);
  load_field_cp_cache_entry(obj, cache, index, off, flags, is_static);

  if (!is_static) pop_and_check_object(obj);

  const Address lo(obj, off, Address::times_1, 0*wordSize);
  const Address hi(obj, off, Address::times_1, 1*wordSize);

  Label Done, notByte, notInt, notShort, notChar, notLong, notFloat, notObj, notDouble;

  __ shrl(flags, ConstantPoolCacheEntry::tosBits);
  assert(btos == 0, "change code, btos != 0");
  // btos
  __ andptr(flags, 0x0f);
  __ jcc(Assembler::notZero, notByte);

  __ load_signed_byte(rax, lo );
  __ push(btos);
  // Rewrite bytecode to be faster
  if (!is_static) {
    patch_bytecode(Bytecodes::_fast_bgetfield, rcx, rbx);
  }
  __ jmp(Done);

  __ bind(notByte);
  // itos
  __ cmpl(flags, itos );
  __ jcc(Assembler::notEqual, notInt);

  __ movl(rax, lo );
  __ push(itos);
  // Rewrite bytecode to be faster
  if (!is_static) {
    patch_bytecode(Bytecodes::_fast_igetfield, rcx, rbx);
  }
  __ jmp(Done);

  __ bind(notInt);
  // atos
  __ cmpl(flags, atos );
  __ jcc(Assembler::notEqual, notObj);

  __ movl(rax, lo );
  __ push(atos);
  if (!is_static) {
    patch_bytecode(Bytecodes::_fast_agetfield, rcx, rbx);
  }
  __ jmp(Done);

  __ bind(notObj);
  // ctos
  __ cmpl(flags, ctos );
  __ jcc(Assembler::notEqual, notChar);

  __ load_unsigned_word(rax, lo );
  __ push(ctos);
  if (!is_static) {
    patch_bytecode(Bytecodes::_fast_cgetfield, rcx, rbx);
  }
  __ jmp(Done);

  __ bind(notChar);
  // stos
  __ cmpl(flags, stos );
  __ jcc(Assembler::notEqual, notShort);

  __ load_signed_word(rax, lo );
  __ push(stos);
  if (!is_static) {
    patch_bytecode(Bytecodes::_fast_sgetfield, rcx, rbx);
  }
  __ jmp(Done);

  __ bind(notShort);
  // ltos
  __ cmpl(flags, ltos );
  __ jcc(Assembler::notEqual, notLong);

  // Generate code as if volatile.  There just aren't enough registers to
  // save that information and this code is faster than the test.
  __ fild_d(lo);                // Must load atomically
  __ subptr(rsp,2*wordSize);    // Make space for store
  __ fistp_d(Address(rsp,0));
  __ pop(rax);
  __ pop(rdx);

  __ push(ltos);
  // Don't rewrite to _fast_lgetfield for potential volatile case.
  __ jmp(Done);

  __ bind(notLong);
  // ftos
  __ cmpl(flags, ftos );
  __ jcc(Assembler::notEqual, notFloat);

  __ fld_s(lo);
  __ push(ftos);
  if (!is_static) {
    patch_bytecode(Bytecodes::_fast_fgetfield, rcx, rbx);
  }
  __ jmp(Done);

  __ bind(notFloat);
  // dtos
  __ cmpl(flags, dtos );
  __ jcc(Assembler::notEqual, notDouble);

  __ fld_d(lo);
  __ push(dtos);
  if (!is_static) {
    patch_bytecode(Bytecodes::_fast_dgetfield, rcx, rbx);
  }
  __ jmpb(Done);

  __ bind(notDouble);

  __ stop("Bad state");

  __ bind(Done);
  // Doug Lea believes this is not needed with current Sparcs (TSO) and Intel (PSO).
  // volatile_barrier( );
}


void TemplateTable::getfield(int byte_no) {
  getfield_or_static(byte_no, false);
}


void TemplateTable::getstatic(int byte_no) {
  getfield_or_static(byte_no, true);
}

// The registers cache and index expected to be set before call.
// The function may destroy various registers, just not the cache and index registers.
void TemplateTable::jvmti_post_field_mod(Register cache, Register index, bool is_static) {

  ByteSize cp_base_offset = constantPoolCacheOopDesc::base_offset();

  if (JvmtiExport::can_post_field_modification()) {
    // Check to see if a field modification watch has been set before we take
    // the time to call into the VM.
    Label L1;
    assert_different_registers(cache, index, rax);
    __ mov32(rax, ExternalAddress((address)JvmtiExport::get_field_modification_count_addr()));
    __ testl(rax, rax);
    __ jcc(Assembler::zero, L1);

    // The cache and index registers have been already set.
    // This allows to eliminate this call but the cache and index
    // registers have to be correspondingly used after this line.
    __ get_cache_and_index_at_bcp(rax, rdx, 1);

    if (is_static) {
      // Life is simple.  Null out the object pointer.
      __ xorptr(rbx, rbx);
    } else {
      // Life is harder. The stack holds the value on top, followed by the object.
      // We don't know the size of the value, though; it could be one or two words
      // depending on its type. As a result, we must find the type to determine where
      // the object is.
      Label two_word, valsize_known;
      __ movl(rcx, Address(rax, rdx, Address::times_ptr, in_bytes(cp_base_offset +
                                   ConstantPoolCacheEntry::flags_offset())));
      __ mov(rbx, rsp);
      __ shrl(rcx, ConstantPoolCacheEntry::tosBits);
      // Make sure we don't need to mask rcx for tosBits after the above shift
      ConstantPoolCacheEntry::verify_tosBits();
      __ cmpl(rcx, ltos);
      __ jccb(Assembler::equal, two_word);
      __ cmpl(rcx, dtos);
      __ jccb(Assembler::equal, two_word);
      __ addptr(rbx, Interpreter::expr_offset_in_bytes(1)); // one word jvalue (not ltos, dtos)
      __ jmpb(valsize_known);

      __ bind(two_word);
      __ addptr(rbx, Interpreter::expr_offset_in_bytes(2)); // two words jvalue

      __ bind(valsize_known);
      // setup object pointer
      __ movptr(rbx, Address(rbx, 0));
    }
    // cache entry pointer
    __ addptr(rax, in_bytes(cp_base_offset));
    __ shll(rdx, LogBytesPerWord);
    __ addptr(rax, rdx);
    // object (tos)
    __ mov(rcx, rsp);
    // rbx,: object pointer set up above (NULL if static)
    // rax,: cache entry pointer
    // rcx: jvalue object on the stack
    __ call_VM(noreg, CAST_FROM_FN_PTR(address, InterpreterRuntime::post_field_modification),
               rbx, rax, rcx);
    __ get_cache_and_index_at_bcp(cache, index, 1);
    __ bind(L1);
  }
}


void TemplateTable::putfield_or_static(int byte_no, bool is_static) {
  transition(vtos, vtos);

  const Register cache = rcx;
  const Register index = rdx;
  const Register obj   = rcx;
  const Register off   = rbx;
  const Register flags = rax;

  resolve_cache_and_index(byte_no, cache, index);
  jvmti_post_field_mod(cache, index, is_static);
  load_field_cp_cache_entry(obj, cache, index, off, flags, is_static);

  // Doug Lea believes this is not needed with current Sparcs (TSO) and Intel (PSO).
  // volatile_barrier( );

  Label notVolatile, Done;
  __ movl(rdx, flags);
  __ shrl(rdx, ConstantPoolCacheEntry::volatileField);
  __ andl(rdx, 0x1);

  // field addresses
  const Address lo(obj, off, Address::times_1, 0*wordSize);
  const Address hi(obj, off, Address::times_1, 1*wordSize);

  Label notByte, notInt, notShort, notChar, notLong, notFloat, notObj, notDouble;

  __ shrl(flags, ConstantPoolCacheEntry::tosBits);
  assert(btos == 0, "change code, btos != 0");
  // btos
  __ andl(flags, 0x0f);
  __ jcc(Assembler::notZero, notByte);

  __ pop(btos);
  if (!is_static) pop_and_check_object(obj);
  __ movb(lo, rax );
  if (!is_static) {
    patch_bytecode(Bytecodes::_fast_bputfield, rcx, rbx);
  }
  __ jmp(Done);

  __ bind(notByte);
  // itos
  __ cmpl(flags, itos );
  __ jcc(Assembler::notEqual, notInt);

  __ pop(itos);
  if (!is_static) pop_and_check_object(obj);

  __ movl(lo, rax );
  if (!is_static) {
    patch_bytecode(Bytecodes::_fast_iputfield, rcx, rbx);
  }
  __ jmp(Done);

  __ bind(notInt);
  // atos
  __ cmpl(flags, atos );
  __ jcc(Assembler::notEqual, notObj);

  __ pop(atos);
  if (!is_static) pop_and_check_object(obj);

<<<<<<< HEAD
  __ movptr(lo, rax );
  __ store_check(obj, lo);  // Need to mark card
=======
  do_oop_store(_masm, lo, rax, _bs->kind(), false);

>>>>>>> 63586863
  if (!is_static) {
    patch_bytecode(Bytecodes::_fast_aputfield, rcx, rbx);
  }

  __ jmp(Done);

  __ bind(notObj);
  // ctos
  __ cmpl(flags, ctos );
  __ jcc(Assembler::notEqual, notChar);

  __ pop(ctos);
  if (!is_static) pop_and_check_object(obj);
  __ movw(lo, rax );
  if (!is_static) {
    patch_bytecode(Bytecodes::_fast_cputfield, rcx, rbx);
  }
  __ jmp(Done);

  __ bind(notChar);
  // stos
  __ cmpl(flags, stos );
  __ jcc(Assembler::notEqual, notShort);

  __ pop(stos);
  if (!is_static) pop_and_check_object(obj);
  __ movw(lo, rax );
  if (!is_static) {
    patch_bytecode(Bytecodes::_fast_sputfield, rcx, rbx);
  }
  __ jmp(Done);

  __ bind(notShort);
  // ltos
  __ cmpl(flags, ltos );
  __ jcc(Assembler::notEqual, notLong);

  Label notVolatileLong;
  __ testl(rdx, rdx);
  __ jcc(Assembler::zero, notVolatileLong);

  __ pop(ltos);  // overwrites rdx, do this after testing volatile.
  if (!is_static) pop_and_check_object(obj);

  // Replace with real volatile test
  __ push(rdx);
  __ push(rax);                 // Must update atomically with FIST
  __ fild_d(Address(rsp,0));    // So load into FPU register
  __ fistp_d(lo);               // and put into memory atomically
  __ addptr(rsp, 2*wordSize);
  // volatile_barrier();
  volatile_barrier(Assembler::Membar_mask_bits(Assembler::StoreLoad |
                                               Assembler::StoreStore));
  // Don't rewrite volatile version
  __ jmp(notVolatile);

  __ bind(notVolatileLong);

  __ pop(ltos);  // overwrites rdx
  if (!is_static) pop_and_check_object(obj);
  NOT_LP64(__ movptr(hi, rdx));
  __ movptr(lo, rax);
  if (!is_static) {
    patch_bytecode(Bytecodes::_fast_lputfield, rcx, rbx);
  }
  __ jmp(notVolatile);

  __ bind(notLong);
  // ftos
  __ cmpl(flags, ftos );
  __ jcc(Assembler::notEqual, notFloat);

  __ pop(ftos);
  if (!is_static) pop_and_check_object(obj);
  __ fstp_s(lo);
  if (!is_static) {
    patch_bytecode(Bytecodes::_fast_fputfield, rcx, rbx);
  }
  __ jmp(Done);

  __ bind(notFloat);
  // dtos
  __ cmpl(flags, dtos );
  __ jcc(Assembler::notEqual, notDouble);

  __ pop(dtos);
  if (!is_static) pop_and_check_object(obj);
  __ fstp_d(lo);
  if (!is_static) {
    patch_bytecode(Bytecodes::_fast_dputfield, rcx, rbx);
  }
  __ jmp(Done);

  __ bind(notDouble);

  __ stop("Bad state");

  __ bind(Done);

  // Check for volatile store
  __ testl(rdx, rdx);
  __ jcc(Assembler::zero, notVolatile);
  volatile_barrier(Assembler::Membar_mask_bits(Assembler::StoreLoad |
                                               Assembler::StoreStore));
  __ bind(notVolatile);
}


void TemplateTable::putfield(int byte_no) {
  putfield_or_static(byte_no, false);
}


void TemplateTable::putstatic(int byte_no) {
  putfield_or_static(byte_no, true);
}

void TemplateTable::jvmti_post_fast_field_mod() {
  if (JvmtiExport::can_post_field_modification()) {
    // Check to see if a field modification watch has been set before we take
    // the time to call into the VM.
    Label L2;
    __ mov32(rcx, ExternalAddress((address)JvmtiExport::get_field_modification_count_addr()));
    __ testl(rcx,rcx);
    __ jcc(Assembler::zero, L2);
    __ pop_ptr(rbx);               // copy the object pointer from tos
    __ verify_oop(rbx);
    __ push_ptr(rbx);              // put the object pointer back on tos
    __ subptr(rsp, sizeof(jvalue));  // add space for a jvalue object
    __ mov(rcx, rsp);
    __ push_ptr(rbx);                 // save object pointer so we can steal rbx,
    __ xorptr(rbx, rbx);
    const Address lo_value(rcx, rbx, Address::times_1, 0*wordSize);
    const Address hi_value(rcx, rbx, Address::times_1, 1*wordSize);
    switch (bytecode()) {          // load values into the jvalue object
    case Bytecodes::_fast_bputfield: __ movb(lo_value, rax); break;
    case Bytecodes::_fast_sputfield: __ movw(lo_value, rax); break;
    case Bytecodes::_fast_cputfield: __ movw(lo_value, rax); break;
    case Bytecodes::_fast_iputfield: __ movl(lo_value, rax);                         break;
    case Bytecodes::_fast_lputfield:
      NOT_LP64(__ movptr(hi_value, rdx));
      __ movptr(lo_value, rax);
      break;

    // need to call fld_s() after fstp_s() to restore the value for below
    case Bytecodes::_fast_fputfield: __ fstp_s(lo_value); __ fld_s(lo_value);        break;

    // need to call fld_d() after fstp_d() to restore the value for below
    case Bytecodes::_fast_dputfield: __ fstp_d(lo_value); __ fld_d(lo_value);        break;

    // since rcx is not an object we don't call store_check() here
    case Bytecodes::_fast_aputfield: __ movptr(lo_value, rax);                       break;

    default:  ShouldNotReachHere();
    }
    __ pop_ptr(rbx);  // restore copy of object pointer

    // Save rax, and sometimes rdx because call_VM() will clobber them,
    // then use them for JVM/DI purposes
    __ push(rax);
    if (bytecode() == Bytecodes::_fast_lputfield) __ push(rdx);
    // access constant pool cache entry
    __ get_cache_entry_pointer_at_bcp(rax, rdx, 1);
    __ verify_oop(rbx);
    // rbx,: object pointer copied above
    // rax,: cache entry pointer
    // rcx: jvalue object on the stack
    __ call_VM(noreg, CAST_FROM_FN_PTR(address, InterpreterRuntime::post_field_modification), rbx, rax, rcx);
    if (bytecode() == Bytecodes::_fast_lputfield) __ pop(rdx);  // restore high value
    __ pop(rax);     // restore lower value
    __ addptr(rsp, sizeof(jvalue));  // release jvalue object space
    __ bind(L2);
  }
}

void TemplateTable::fast_storefield(TosState state) {
  transition(state, vtos);

  ByteSize base = constantPoolCacheOopDesc::base_offset();

  jvmti_post_fast_field_mod();

  // access constant pool cache
  __ get_cache_and_index_at_bcp(rcx, rbx, 1);

  // test for volatile with rdx but rdx is tos register for lputfield.
  if (bytecode() == Bytecodes::_fast_lputfield) __ push(rdx);
  __ movl(rdx, Address(rcx, rbx, Address::times_ptr, in_bytes(base +
                       ConstantPoolCacheEntry::flags_offset())));

  // replace index with field offset from cache entry
  __ movptr(rbx, Address(rcx, rbx, Address::times_ptr, in_bytes(base + ConstantPoolCacheEntry::f2_offset())));

  // Doug Lea believes this is not needed with current Sparcs (TSO) and Intel (PSO).
  // volatile_barrier( );

  Label notVolatile, Done;
  __ shrl(rdx, ConstantPoolCacheEntry::volatileField);
  __ andl(rdx, 0x1);
  // Check for volatile store
  __ testl(rdx, rdx);
  __ jcc(Assembler::zero, notVolatile);

  if (bytecode() == Bytecodes::_fast_lputfield) __ pop(rdx);

  // Get object from stack
  pop_and_check_object(rcx);

  // field addresses
  const Address lo(rcx, rbx, Address::times_1, 0*wordSize);
  const Address hi(rcx, rbx, Address::times_1, 1*wordSize);

  // access field
  switch (bytecode()) {
    case Bytecodes::_fast_bputfield: __ movb(lo, rax); break;
    case Bytecodes::_fast_sputfield: // fall through
    case Bytecodes::_fast_cputfield: __ movw(lo, rax); break;
    case Bytecodes::_fast_iputfield: __ movl(lo, rax); break;
    case Bytecodes::_fast_lputfield:
      NOT_LP64(__ movptr(hi, rdx));
      __ movptr(lo, rax);
      break;
    case Bytecodes::_fast_fputfield: __ fstp_s(lo); break;
    case Bytecodes::_fast_dputfield: __ fstp_d(lo); break;
<<<<<<< HEAD
    case Bytecodes::_fast_aputfield: __ movptr(lo, rax); __ store_check(rcx, lo); break;
=======
    case Bytecodes::_fast_aputfield: {
      do_oop_store(_masm, lo, rax, _bs->kind(), false);
      break;
    }
>>>>>>> 63586863
    default:
      ShouldNotReachHere();
  }

  Label done;
<<<<<<< HEAD
  volatile_barrier(Assembler::Membar_mask_bits(Assembler::StoreLoad |
                                               Assembler::StoreStore));
  __ jmpb(done);
=======
  volatile_barrier( );
  // Barriers are so large that short branch doesn't reach!
  __ jmp(done);
>>>>>>> 63586863

  // Same code as above, but don't need rdx to test for volatile.
  __ bind(notVolatile);

  if (bytecode() == Bytecodes::_fast_lputfield) __ pop(rdx);

  // Get object from stack
  pop_and_check_object(rcx);

  // access field
  switch (bytecode()) {
    case Bytecodes::_fast_bputfield: __ movb(lo, rax); break;
    case Bytecodes::_fast_sputfield: // fall through
    case Bytecodes::_fast_cputfield: __ movw(lo, rax); break;
    case Bytecodes::_fast_iputfield: __ movl(lo, rax); break;
    case Bytecodes::_fast_lputfield:
      NOT_LP64(__ movptr(hi, rdx));
      __ movptr(lo, rax);
      break;
    case Bytecodes::_fast_fputfield: __ fstp_s(lo); break;
    case Bytecodes::_fast_dputfield: __ fstp_d(lo); break;
<<<<<<< HEAD
    case Bytecodes::_fast_aputfield: __ movptr(lo, rax); __ store_check(rcx, lo); break;
=======
    case Bytecodes::_fast_aputfield: {
      do_oop_store(_masm, lo, rax, _bs->kind(), false);
      break;
    }
>>>>>>> 63586863
    default:
      ShouldNotReachHere();
  }
  __ bind(done);
}


void TemplateTable::fast_accessfield(TosState state) {
  transition(atos, state);

  // do the JVMTI work here to avoid disturbing the register state below
  if (JvmtiExport::can_post_field_access()) {
    // Check to see if a field access watch has been set before we take
    // the time to call into the VM.
    Label L1;
    __ mov32(rcx, ExternalAddress((address) JvmtiExport::get_field_access_count_addr()));
    __ testl(rcx,rcx);
    __ jcc(Assembler::zero, L1);
    // access constant pool cache entry
    __ get_cache_entry_pointer_at_bcp(rcx, rdx, 1);
    __ push_ptr(rax);  // save object pointer before call_VM() clobbers it
    __ verify_oop(rax);
    // rax,: object pointer copied above
    // rcx: cache entry pointer
    __ call_VM(noreg, CAST_FROM_FN_PTR(address, InterpreterRuntime::post_field_access), rax, rcx);
    __ pop_ptr(rax);   // restore object pointer
    __ bind(L1);
  }

  // access constant pool cache
  __ get_cache_and_index_at_bcp(rcx, rbx, 1);
  // replace index with field offset from cache entry
  __ movptr(rbx, Address(rcx,
                         rbx,
                         Address::times_ptr,
                         in_bytes(constantPoolCacheOopDesc::base_offset() + ConstantPoolCacheEntry::f2_offset())));


  // rax,: object
  __ verify_oop(rax);
  __ null_check(rax);
  // field addresses
  const Address lo = Address(rax, rbx, Address::times_1, 0*wordSize);
  const Address hi = Address(rax, rbx, Address::times_1, 1*wordSize);

  // access field
  switch (bytecode()) {
    case Bytecodes::_fast_bgetfield: __ movsbl(rax, lo );                 break;
    case Bytecodes::_fast_sgetfield: __ load_signed_word(rax, lo );       break;
    case Bytecodes::_fast_cgetfield: __ load_unsigned_word(rax, lo );     break;
    case Bytecodes::_fast_igetfield: __ movl(rax, lo);                    break;
    case Bytecodes::_fast_lgetfield: __ stop("should not be rewritten");  break;
    case Bytecodes::_fast_fgetfield: __ fld_s(lo);                        break;
    case Bytecodes::_fast_dgetfield: __ fld_d(lo);                        break;
    case Bytecodes::_fast_agetfield: __ movptr(rax, lo); __ verify_oop(rax); break;
    default:
      ShouldNotReachHere();
  }

  // Doug Lea believes this is not needed with current Sparcs(TSO) and Intel(PSO)
  // volatile_barrier( );
}

void TemplateTable::fast_xaccess(TosState state) {
  transition(vtos, state);
  // get receiver
  __ movptr(rax, aaddress(0));
  debug_only(__ verify_local_tag(frame::TagReference, 0));
  // access constant pool cache
  __ get_cache_and_index_at_bcp(rcx, rdx, 2);
  __ movptr(rbx, Address(rcx,
                         rdx,
                         Address::times_ptr,
                         in_bytes(constantPoolCacheOopDesc::base_offset() + ConstantPoolCacheEntry::f2_offset())));
  // make sure exception is reported in correct bcp range (getfield is next instruction)
  __ increment(rsi);
  __ null_check(rax);
  const Address lo = Address(rax, rbx, Address::times_1, 0*wordSize);
  if (state == itos) {
    __ movl(rax, lo);
  } else if (state == atos) {
    __ movptr(rax, lo);
    __ verify_oop(rax);
  } else if (state == ftos) {
    __ fld_s(lo);
  } else {
    ShouldNotReachHere();
  }
  __ decrement(rsi);
}



//----------------------------------------------------------------------------------------------------
// Calls

void TemplateTable::count_calls(Register method, Register temp) {
  // implemented elsewhere
  ShouldNotReachHere();
}


void TemplateTable::prepare_invoke(Register method, Register index, int byte_no, Bytecodes::Code code) {
  // determine flags
  const bool is_invokeinterface  = code == Bytecodes::_invokeinterface;
  const bool is_invokevirtual    = code == Bytecodes::_invokevirtual;
  const bool is_invokespecial    = code == Bytecodes::_invokespecial;
  const bool load_receiver       = code != Bytecodes::_invokestatic;
  const bool receiver_null_check = is_invokespecial;
  const bool save_flags = is_invokeinterface || is_invokevirtual;
  // setup registers & access constant pool cache
  const Register recv   = rcx;
  const Register flags  = rdx;
  assert_different_registers(method, index, recv, flags);

  // save 'interpreter return address'
  __ save_bcp();

  load_invoke_cp_cache_entry(byte_no, method, index, flags, is_invokevirtual);

  // load receiver if needed (note: no return address pushed yet)
  if (load_receiver) {
    __ movl(recv, flags);
    __ andl(recv, 0xFF);
    // recv count is 0 based?
    __ movptr(recv, Address(rsp, recv, Interpreter::stackElementScale(), -Interpreter::expr_offset_in_bytes(1)));
    __ verify_oop(recv);
  }

  // do null check if needed
  if (receiver_null_check) {
    __ null_check(recv);
  }

  if (save_flags) {
    __ mov(rsi, flags);
  }

  // compute return type
  __ shrl(flags, ConstantPoolCacheEntry::tosBits);
  // Make sure we don't need to mask flags for tosBits after the above shift
  ConstantPoolCacheEntry::verify_tosBits();
  // load return address
  {
    ExternalAddress table(is_invokeinterface ? (address)Interpreter::return_5_addrs_by_index_table() :
                                               (address)Interpreter::return_3_addrs_by_index_table());
    __ movptr(flags, ArrayAddress(table, Address(noreg, flags, Address::times_ptr)));
  }

  // push return address
  __ push(flags);

  // Restore flag value from the constant pool cache, and restore rsi
  // for later null checks.  rsi is the bytecode pointer
  if (save_flags) {
    __ mov(flags, rsi);
    __ restore_bcp();
  }
}


void TemplateTable::invokevirtual_helper(Register index, Register recv,
                        Register flags) {

  // Uses temporary registers rax, rdx
  assert_different_registers(index, recv, rax, rdx);

  // Test for an invoke of a final method
  Label notFinal;
  __ movl(rax, flags);
  __ andl(rax, (1 << ConstantPoolCacheEntry::vfinalMethod));
  __ jcc(Assembler::zero, notFinal);

  Register method = index;  // method must be rbx,
  assert(method == rbx, "methodOop must be rbx, for interpreter calling convention");

  // do the call - the index is actually the method to call
  __ verify_oop(method);

  // It's final, need a null check here!
  __ null_check(recv);

  // profile this call
  __ profile_final_call(rax);

  __ jump_from_interpreted(method, rax);

  __ bind(notFinal);

  // get receiver klass
  __ null_check(recv, oopDesc::klass_offset_in_bytes());
  // Keep recv in rcx for callee expects it there
  __ movptr(rax, Address(recv, oopDesc::klass_offset_in_bytes()));
  __ verify_oop(rax);

  // profile this call
  __ profile_virtual_call(rax, rdi, rdx);

  // get target methodOop & entry point
  const int base = instanceKlass::vtable_start_offset() * wordSize;
  assert(vtableEntry::size() * wordSize == 4, "adjust the scaling in the code below");
  __ movptr(method, Address(rax, index, Address::times_ptr, base + vtableEntry::method_offset_in_bytes()));
  __ jump_from_interpreted(method, rdx);
}


void TemplateTable::invokevirtual(int byte_no) {
  transition(vtos, vtos);
  prepare_invoke(rbx, noreg, byte_no, bytecode());

  // rbx,: index
  // rcx: receiver
  // rdx: flags

  invokevirtual_helper(rbx, rcx, rdx);
}


void TemplateTable::invokespecial(int byte_no) {
  transition(vtos, vtos);
  prepare_invoke(rbx, noreg, byte_no, bytecode());
  // do the call
  __ verify_oop(rbx);
  __ profile_call(rax);
  __ jump_from_interpreted(rbx, rax);
}


void TemplateTable::invokestatic(int byte_no) {
  transition(vtos, vtos);
  prepare_invoke(rbx, noreg, byte_no, bytecode());
  // do the call
  __ verify_oop(rbx);
  __ profile_call(rax);
  __ jump_from_interpreted(rbx, rax);
}


void TemplateTable::fast_invokevfinal(int byte_no) {
  transition(vtos, vtos);
  __ stop("fast_invokevfinal not used on x86");
}


void TemplateTable::invokeinterface(int byte_no) {
  transition(vtos, vtos);
  prepare_invoke(rax, rbx, byte_no, bytecode());

  // rax,: Interface
  // rbx,: index
  // rcx: receiver
  // rdx: flags

  // Special case of invokeinterface called for virtual method of
  // java.lang.Object.  See cpCacheOop.cpp for details.
  // This code isn't produced by javac, but could be produced by
  // another compliant java compiler.
  Label notMethod;
  __ movl(rdi, rdx);
  __ andl(rdi, (1 << ConstantPoolCacheEntry::methodInterface));
  __ jcc(Assembler::zero, notMethod);

  invokevirtual_helper(rbx, rcx, rdx);
  __ bind(notMethod);

  // Get receiver klass into rdx - also a null check
  __ restore_locals();  // restore rdi
  __ movptr(rdx, Address(rcx, oopDesc::klass_offset_in_bytes()));
  __ verify_oop(rdx);

  // profile this call
  __ profile_virtual_call(rdx, rsi, rdi);

  __ mov(rdi, rdx); // Save klassOop in rdi

  // Compute start of first itableOffsetEntry (which is at the end of the vtable)
  const int base = instanceKlass::vtable_start_offset() * wordSize;
  assert(vtableEntry::size() * wordSize == (1 << (int)Address::times_ptr), "adjust the scaling in the code below");
  __ movl(rsi, Address(rdx, instanceKlass::vtable_length_offset() * wordSize)); // Get length of vtable
  __ lea(rdx, Address(rdx, rsi, Address::times_4, base));
  if (HeapWordsPerLong > 1) {
    // Round up to align_object_offset boundary
    __ round_to(rdx, BytesPerLong);
  }

  Label entry, search, interface_ok;

  __ jmpb(entry);
  __ bind(search);
  __ addptr(rdx, itableOffsetEntry::size() * wordSize);

  __ bind(entry);

  // Check that the entry is non-null.  A null entry means that the receiver
  // class doesn't implement the interface, and wasn't the same as the
  // receiver class checked when the interface was resolved.
  __ push(rdx);
  __ movptr(rdx, Address(rdx, itableOffsetEntry::interface_offset_in_bytes()));
  __ testptr(rdx, rdx);
  __ jcc(Assembler::notZero, interface_ok);
  // throw exception
  __ pop(rdx);           // pop saved register first.
  __ pop(rbx);           // pop return address (pushed by prepare_invoke)
  __ restore_bcp();      // rsi must be correct for exception handler   (was destroyed)
  __ restore_locals();   // make sure locals pointer is correct as well (was destroyed)
  __ call_VM(noreg, CAST_FROM_FN_PTR(address,
                   InterpreterRuntime::throw_IncompatibleClassChangeError));
  // the call_VM checks for exception, so we should never return here.
  __ should_not_reach_here();
  __ bind(interface_ok);

    __ pop(rdx);

    __ cmpptr(rax, Address(rdx, itableOffsetEntry::interface_offset_in_bytes()));
    __ jcc(Assembler::notEqual, search);

    __ movl(rdx, Address(rdx, itableOffsetEntry::offset_offset_in_bytes()));
    __ addptr(rdx, rdi); // Add offset to klassOop
    assert(itableMethodEntry::size() * wordSize == (1 << (int)Address::times_ptr), "adjust the scaling in the code below");
    __ movptr(rbx, Address(rdx, rbx, Address::times_ptr));
    // rbx,: methodOop to call
    // rcx: receiver
    // Check for abstract method error
    // Note: This should be done more efficiently via a throw_abstract_method_error
    //       interpreter entry point and a conditional jump to it in case of a null
    //       method.
    { Label L;
      __ testptr(rbx, rbx);
      __ jcc(Assembler::notZero, L);
      // throw exception
          // note: must restore interpreter registers to canonical
          //       state for exception handling to work correctly!
          __ pop(rbx);           // pop return address (pushed by prepare_invoke)
          __ restore_bcp();      // rsi must be correct for exception handler   (was destroyed)
          __ restore_locals();   // make sure locals pointer is correct as well (was destroyed)
      __ call_VM(noreg, CAST_FROM_FN_PTR(address, InterpreterRuntime::throw_AbstractMethodError));
      // the call_VM checks for exception, so we should never return here.
      __ should_not_reach_here();
      __ bind(L);
    }

  // do the call
  // rcx: receiver
  // rbx,: methodOop
  __ jump_from_interpreted(rbx, rdx);
}

//----------------------------------------------------------------------------------------------------
// Allocation

void TemplateTable::_new() {
  transition(vtos, atos);
  __ get_unsigned_2_byte_index_at_bcp(rdx, 1);
  Label slow_case;
  Label done;
  Label initialize_header;
  Label initialize_object;  // including clearing the fields
  Label allocate_shared;

  __ get_cpool_and_tags(rcx, rax);
  // get instanceKlass
  __ movptr(rcx, Address(rcx, rdx, Address::times_ptr, sizeof(constantPoolOopDesc)));
  __ push(rcx);  // save the contexts of klass for initializing the header

  // make sure the class we're about to instantiate has been resolved.
  // Note: slow_case does a pop of stack, which is why we loaded class/pushed above
  const int tags_offset = typeArrayOopDesc::header_size(T_BYTE) * wordSize;
  __ cmpb(Address(rax, rdx, Address::times_1, tags_offset), JVM_CONSTANT_Class);
  __ jcc(Assembler::notEqual, slow_case);

  // make sure klass is initialized & doesn't have finalizer
  // make sure klass is fully initialized
  __ cmpl(Address(rcx, instanceKlass::init_state_offset_in_bytes() + sizeof(oopDesc)), instanceKlass::fully_initialized);
  __ jcc(Assembler::notEqual, slow_case);

  // get instance_size in instanceKlass (scaled to a count of bytes)
  __ movl(rdx, Address(rcx, Klass::layout_helper_offset_in_bytes() + sizeof(oopDesc)));
  // test to see if it has a finalizer or is malformed in some way
  __ testl(rdx, Klass::_lh_instance_slow_path_bit);
  __ jcc(Assembler::notZero, slow_case);

  //
  // Allocate the instance
  // 1) Try to allocate in the TLAB
  // 2) if fail and the object is large allocate in the shared Eden
  // 3) if the above fails (or is not applicable), go to a slow case
  // (creates a new TLAB, etc.)

  const bool allow_shared_alloc =
    Universe::heap()->supports_inline_contig_alloc() && !CMSIncrementalMode;

  if (UseTLAB) {
    const Register thread = rcx;

    __ get_thread(thread);
    __ movptr(rax, Address(thread, in_bytes(JavaThread::tlab_top_offset())));
    __ lea(rbx, Address(rax, rdx, Address::times_1));
    __ cmpptr(rbx, Address(thread, in_bytes(JavaThread::tlab_end_offset())));
    __ jcc(Assembler::above, allow_shared_alloc ? allocate_shared : slow_case);
    __ movptr(Address(thread, in_bytes(JavaThread::tlab_top_offset())), rbx);
    if (ZeroTLAB) {
      // the fields have been already cleared
      __ jmp(initialize_header);
    } else {
      // initialize both the header and fields
      __ jmp(initialize_object);
    }
  }

  // Allocation in the shared Eden, if allowed.
  //
  // rdx: instance size in bytes
  if (allow_shared_alloc) {
    __ bind(allocate_shared);

    ExternalAddress heap_top((address)Universe::heap()->top_addr());

    Label retry;
    __ bind(retry);
    __ movptr(rax, heap_top);
    __ lea(rbx, Address(rax, rdx, Address::times_1));
    __ cmpptr(rbx, ExternalAddress((address)Universe::heap()->end_addr()));
    __ jcc(Assembler::above, slow_case);

    // Compare rax, with the top addr, and if still equal, store the new
    // top addr in rbx, at the address of the top addr pointer. Sets ZF if was
    // equal, and clears it otherwise. Use lock prefix for atomicity on MPs.
    //
    // rax,: object begin
    // rbx,: object end
    // rdx: instance size in bytes
    __ locked_cmpxchgptr(rbx, heap_top);

    // if someone beat us on the allocation, try again, otherwise continue
    __ jcc(Assembler::notEqual, retry);
  }

  if (UseTLAB || Universe::heap()->supports_inline_contig_alloc()) {
    // The object is initialized before the header.  If the object size is
    // zero, go directly to the header initialization.
    __ bind(initialize_object);
    __ decrement(rdx, sizeof(oopDesc));
    __ jcc(Assembler::zero, initialize_header);

  // Initialize topmost object field, divide rdx by 8, check if odd and
  // test if zero.
    __ xorl(rcx, rcx);    // use zero reg to clear memory (shorter code)
    __ shrl(rdx, LogBytesPerLong); // divide by 2*oopSize and set carry flag if odd

  // rdx must have been multiple of 8
#ifdef ASSERT
    // make sure rdx was multiple of 8
    Label L;
    // Ignore partial flag stall after shrl() since it is debug VM
    __ jccb(Assembler::carryClear, L);
    __ stop("object size is not multiple of 2 - adjust this code");
    __ bind(L);
    // rdx must be > 0, no extra check needed here
#endif

    // initialize remaining object fields: rdx was a multiple of 8
    { Label loop;
    __ bind(loop);
    __ movptr(Address(rax, rdx, Address::times_8, sizeof(oopDesc) - 1*oopSize), rcx);
    NOT_LP64(__ movptr(Address(rax, rdx, Address::times_8, sizeof(oopDesc) - 2*oopSize), rcx));
    __ decrement(rdx);
    __ jcc(Assembler::notZero, loop);
    }

    // initialize object header only.
    __ bind(initialize_header);
    if (UseBiasedLocking) {
      __ pop(rcx);   // get saved klass back in the register.
      __ movptr(rbx, Address(rcx, Klass::prototype_header_offset_in_bytes() + klassOopDesc::klass_part_offset_in_bytes()));
      __ movptr(Address(rax, oopDesc::mark_offset_in_bytes ()), rbx);
    } else {
      __ movptr(Address(rax, oopDesc::mark_offset_in_bytes ()),
                (int32_t)markOopDesc::prototype()); // header
      __ pop(rcx);   // get saved klass back in the register.
    }
    __ movptr(Address(rax, oopDesc::klass_offset_in_bytes()), rcx);  // klass

    {
      SkipIfEqual skip_if(_masm, &DTraceAllocProbes, 0);
      // Trigger dtrace event for fastpath
      __ push(atos);
      __ call_VM_leaf(
           CAST_FROM_FN_PTR(address, SharedRuntime::dtrace_object_alloc), rax);
      __ pop(atos);
    }

    __ jmp(done);
  }

  // slow case
  __ bind(slow_case);
  __ pop(rcx);   // restore stack pointer to what it was when we came in.
  __ get_constant_pool(rax);
  __ get_unsigned_2_byte_index_at_bcp(rdx, 1);
  call_VM(rax, CAST_FROM_FN_PTR(address, InterpreterRuntime::_new), rax, rdx);

  // continue
  __ bind(done);
}


void TemplateTable::newarray() {
  transition(itos, atos);
  __ push_i(rax);                                 // make sure everything is on the stack
  __ load_unsigned_byte(rdx, at_bcp(1));
  call_VM(rax, CAST_FROM_FN_PTR(address, InterpreterRuntime::newarray), rdx, rax);
  __ pop_i(rdx);                                  // discard size
}


void TemplateTable::anewarray() {
  transition(itos, atos);
  __ get_unsigned_2_byte_index_at_bcp(rdx, 1);
  __ get_constant_pool(rcx);
  call_VM(rax, CAST_FROM_FN_PTR(address, InterpreterRuntime::anewarray), rcx, rdx, rax);
}


void TemplateTable::arraylength() {
  transition(atos, itos);
  __ null_check(rax, arrayOopDesc::length_offset_in_bytes());
  __ movl(rax, Address(rax, arrayOopDesc::length_offset_in_bytes()));
}


void TemplateTable::checkcast() {
  transition(atos, atos);
  Label done, is_null, ok_is_subtype, quicked, resolved;
  __ testptr(rax, rax);   // Object is in EAX
  __ jcc(Assembler::zero, is_null);

  // Get cpool & tags index
  __ get_cpool_and_tags(rcx, rdx); // ECX=cpool, EDX=tags array
  __ get_unsigned_2_byte_index_at_bcp(rbx, 1); // EBX=index
  // See if bytecode has already been quicked
  __ cmpb(Address(rdx, rbx, Address::times_1, typeArrayOopDesc::header_size(T_BYTE) * wordSize), JVM_CONSTANT_Class);
  __ jcc(Assembler::equal, quicked);

  __ push(atos);
  call_VM(rax, CAST_FROM_FN_PTR(address, InterpreterRuntime::quicken_io_cc) );
  __ pop_ptr(rdx);
  __ jmpb(resolved);

  // Get superklass in EAX and subklass in EBX
  __ bind(quicked);
  __ mov(rdx, rax);          // Save object in EDX; EAX needed for subtype check
  __ movptr(rax, Address(rcx, rbx, Address::times_ptr, sizeof(constantPoolOopDesc)));

  __ bind(resolved);
  __ movptr(rbx, Address(rdx, oopDesc::klass_offset_in_bytes()));

  // Generate subtype check.  Blows ECX.  Resets EDI.  Object in EDX.
  // Superklass in EAX.  Subklass in EBX.
  __ gen_subtype_check( rbx, ok_is_subtype );

  // Come here on failure
  __ push(rdx);
  // object is at TOS
  __ jump(ExternalAddress(Interpreter::_throw_ClassCastException_entry));

  // Come here on success
  __ bind(ok_is_subtype);
  __ mov(rax,rdx);           // Restore object in EDX

  // Collect counts on whether this check-cast sees NULLs a lot or not.
  if (ProfileInterpreter) {
    __ jmp(done);
    __ bind(is_null);
    __ profile_null_seen(rcx);
  } else {
    __ bind(is_null);   // same as 'done'
  }
  __ bind(done);
}


void TemplateTable::instanceof() {
  transition(atos, itos);
  Label done, is_null, ok_is_subtype, quicked, resolved;
  __ testptr(rax, rax);
  __ jcc(Assembler::zero, is_null);

  // Get cpool & tags index
  __ get_cpool_and_tags(rcx, rdx); // ECX=cpool, EDX=tags array
  __ get_unsigned_2_byte_index_at_bcp(rbx, 1); // EBX=index
  // See if bytecode has already been quicked
  __ cmpb(Address(rdx, rbx, Address::times_1, typeArrayOopDesc::header_size(T_BYTE) * wordSize), JVM_CONSTANT_Class);
  __ jcc(Assembler::equal, quicked);

  __ push(atos);
  call_VM(rax, CAST_FROM_FN_PTR(address, InterpreterRuntime::quicken_io_cc) );
  __ pop_ptr(rdx);
  __ movptr(rdx, Address(rdx, oopDesc::klass_offset_in_bytes()));
  __ jmp(resolved);

  // Get superklass in EAX and subklass in EDX
  __ bind(quicked);
  __ movptr(rdx, Address(rax, oopDesc::klass_offset_in_bytes()));
  __ movptr(rax, Address(rcx, rbx, Address::times_ptr, sizeof(constantPoolOopDesc)));

  __ bind(resolved);

  // Generate subtype check.  Blows ECX.  Resets EDI.
  // Superklass in EAX.  Subklass in EDX.
  __ gen_subtype_check( rdx, ok_is_subtype );

  // Come here on failure
  __ xorl(rax,rax);
  __ jmpb(done);
  // Come here on success
  __ bind(ok_is_subtype);
  __ movl(rax, 1);

  // Collect counts on whether this test sees NULLs a lot or not.
  if (ProfileInterpreter) {
    __ jmp(done);
    __ bind(is_null);
    __ profile_null_seen(rcx);
  } else {
    __ bind(is_null);   // same as 'done'
  }
  __ bind(done);
  // rax, = 0: obj == NULL or  obj is not an instanceof the specified klass
  // rax, = 1: obj != NULL and obj is     an instanceof the specified klass
}


//----------------------------------------------------------------------------------------------------
// Breakpoints
void TemplateTable::_breakpoint() {

  // Note: We get here even if we are single stepping..
  // jbug inists on setting breakpoints at every bytecode
  // even if we are in single step mode.

  transition(vtos, vtos);

  // get the unpatched byte code
  __ get_method(rcx);
  __ call_VM(noreg, CAST_FROM_FN_PTR(address, InterpreterRuntime::get_original_bytecode_at), rcx, rsi);
  __ mov(rbx, rax);

  // post the breakpoint event
  __ get_method(rcx);
  __ call_VM(noreg, CAST_FROM_FN_PTR(address, InterpreterRuntime::_breakpoint), rcx, rsi);

  // complete the execution of original bytecode
  __ dispatch_only_normal(vtos);
}


//----------------------------------------------------------------------------------------------------
// Exceptions

void TemplateTable::athrow() {
  transition(atos, vtos);
  __ null_check(rax);
  __ jump(ExternalAddress(Interpreter::throw_exception_entry()));
}


//----------------------------------------------------------------------------------------------------
// Synchronization
//
// Note: monitorenter & exit are symmetric routines; which is reflected
//       in the assembly code structure as well
//
// Stack layout:
//
// [expressions  ] <--- rsp               = expression stack top
// ..
// [expressions  ]
// [monitor entry] <--- monitor block top = expression stack bot
// ..
// [monitor entry]
// [frame data   ] <--- monitor block bot
// ...
// [saved rbp,    ] <--- rbp,


void TemplateTable::monitorenter() {
  transition(atos, vtos);

  // check for NULL object
  __ null_check(rax);

  const Address monitor_block_top(rbp, frame::interpreter_frame_monitor_block_top_offset * wordSize);
  const Address monitor_block_bot(rbp, frame::interpreter_frame_initial_sp_offset        * wordSize);
  const int entry_size =         (     frame::interpreter_frame_monitor_size()           * wordSize);
  Label allocated;

  // initialize entry pointer
  __ xorl(rdx, rdx);                             // points to free slot or NULL

  // find a free slot in the monitor block (result in rdx)
  { Label entry, loop, exit;
    __ movptr(rcx, monitor_block_top);            // points to current entry, starting with top-most entry
    __ lea(rbx, monitor_block_bot);               // points to word before bottom of monitor block
    __ jmpb(entry);

    __ bind(loop);
    __ cmpptr(Address(rcx, BasicObjectLock::obj_offset_in_bytes()), (int32_t)NULL_WORD);  // check if current entry is used

// TODO - need new func here - kbt
    if (VM_Version::supports_cmov()) {
      __ cmov(Assembler::equal, rdx, rcx);       // if not used then remember entry in rdx
    } else {
      Label L;
      __ jccb(Assembler::notEqual, L);
      __ mov(rdx, rcx);                          // if not used then remember entry in rdx
      __ bind(L);
    }
    __ cmpptr(rax, Address(rcx, BasicObjectLock::obj_offset_in_bytes()));   // check if current entry is for same object
    __ jccb(Assembler::equal, exit);             // if same object then stop searching
    __ addptr(rcx, entry_size);                  // otherwise advance to next entry
    __ bind(entry);
    __ cmpptr(rcx, rbx);                         // check if bottom reached
    __ jcc(Assembler::notEqual, loop);           // if not at bottom then check this entry
    __ bind(exit);
  }

  __ testptr(rdx, rdx);                          // check if a slot has been found
  __ jccb(Assembler::notZero, allocated);        // if found, continue with that one

  // allocate one if there's no free slot
  { Label entry, loop;
    // 1. compute new pointers                   // rsp: old expression stack top
    __ movptr(rdx, monitor_block_bot);           // rdx: old expression stack bottom
    __ subptr(rsp, entry_size);                  // move expression stack top
    __ subptr(rdx, entry_size);                  // move expression stack bottom
    __ mov(rcx, rsp);                            // set start value for copy loop
    __ movptr(monitor_block_bot, rdx);           // set new monitor block top
    __ jmp(entry);
    // 2. move expression stack contents
    __ bind(loop);
    __ movptr(rbx, Address(rcx, entry_size));    // load expression stack word from old location
    __ movptr(Address(rcx, 0), rbx);             // and store it at new location
    __ addptr(rcx, wordSize);                    // advance to next word
    __ bind(entry);
    __ cmpptr(rcx, rdx);                         // check if bottom reached
    __ jcc(Assembler::notEqual, loop);           // if not at bottom then copy next word
  }

  // call run-time routine
  // rdx: points to monitor entry
  __ bind(allocated);

  // Increment bcp to point to the next bytecode, so exception handling for async. exceptions work correctly.
  // The object has already been poped from the stack, so the expression stack looks correct.
  __ increment(rsi);

  __ movptr(Address(rdx, BasicObjectLock::obj_offset_in_bytes()), rax);     // store object
  __ lock_object(rdx);

  // check to make sure this monitor doesn't cause stack overflow after locking
  __ save_bcp();  // in case of exception
  __ generate_stack_overflow_check(0);

  // The bcp has already been incremented. Just need to dispatch to next instruction.
  __ dispatch_next(vtos);
}


void TemplateTable::monitorexit() {
  transition(atos, vtos);

  // check for NULL object
  __ null_check(rax);

  const Address monitor_block_top(rbp, frame::interpreter_frame_monitor_block_top_offset * wordSize);
  const Address monitor_block_bot(rbp, frame::interpreter_frame_initial_sp_offset        * wordSize);
  const int entry_size =         (     frame::interpreter_frame_monitor_size()           * wordSize);
  Label found;

  // find matching slot
  { Label entry, loop;
    __ movptr(rdx, monitor_block_top);           // points to current entry, starting with top-most entry
    __ lea(rbx, monitor_block_bot);             // points to word before bottom of monitor block
    __ jmpb(entry);

    __ bind(loop);
    __ cmpptr(rax, Address(rdx, BasicObjectLock::obj_offset_in_bytes()));   // check if current entry is for same object
    __ jcc(Assembler::equal, found);             // if same object then stop searching
    __ addptr(rdx, entry_size);                  // otherwise advance to next entry
    __ bind(entry);
    __ cmpptr(rdx, rbx);                         // check if bottom reached
    __ jcc(Assembler::notEqual, loop);           // if not at bottom then check this entry
  }

  // error handling. Unlocking was not block-structured
  Label end;
  __ call_VM(noreg, CAST_FROM_FN_PTR(address, InterpreterRuntime::throw_illegal_monitor_state_exception));
  __ should_not_reach_here();

  // call run-time routine
  // rcx: points to monitor entry
  __ bind(found);
  __ push_ptr(rax);                                 // make sure object is on stack (contract with oopMaps)
  __ unlock_object(rdx);
  __ pop_ptr(rax);                                  // discard object
  __ bind(end);
}


//----------------------------------------------------------------------------------------------------
// Wide instructions

void TemplateTable::wide() {
  transition(vtos, vtos);
  __ load_unsigned_byte(rbx, at_bcp(1));
  ExternalAddress wtable((address)Interpreter::_wentry_point);
  __ jump(ArrayAddress(wtable, Address(noreg, rbx, Address::times_ptr)));
  // Note: the rsi increment step is part of the individual wide bytecode implementations
}


//----------------------------------------------------------------------------------------------------
// Multi arrays

void TemplateTable::multianewarray() {
  transition(vtos, atos);
  __ load_unsigned_byte(rax, at_bcp(3)); // get number of dimensions
  // last dim is on top of stack; we want address of first one:
  // first_addr = last_addr + (ndims - 1) * stackElementSize - 1*wordsize
  // the latter wordSize to point to the beginning of the array.
  __ lea(  rax, Address(rsp, rax, Interpreter::stackElementScale(), -wordSize));
  call_VM(rax, CAST_FROM_FN_PTR(address, InterpreterRuntime::multianewarray), rax);     // pass in rax,
  __ load_unsigned_byte(rbx, at_bcp(3));
  __ lea(rsp, Address(rsp, rbx, Interpreter::stackElementScale()));  // get rid of counts
}

#endif /* !CC_INTERP */<|MERGE_RESOLUTION|>--- conflicted
+++ resolved
@@ -947,13 +947,9 @@
   // stack: ..., array, index, value
   __ movptr(rax, at_tos());     // Value
   __ movl(rcx, at_tos_p1());  // Index
-<<<<<<< HEAD
   __ movptr(rdx, at_tos_p2());  // Array
-=======
-  __ movl(rdx, at_tos_p2());  // Array
 
   Address element_address(rdx, rcx, Address::times_4, arrayOopDesc::base_offset_in_bytes(T_OBJECT));
->>>>>>> 63586863
   index_check_without_pop(rdx, rcx);      // kills rbx,
   // do array store check - check for NULL value first
   __ testptr(rax, rax);
@@ -962,17 +958,10 @@
   // Move subklass into EBX
   __ movptr(rbx, Address(rax, oopDesc::klass_offset_in_bytes()));
   // Move superklass into EAX
-<<<<<<< HEAD
   __ movptr(rax, Address(rdx, oopDesc::klass_offset_in_bytes()));
   __ movptr(rax, Address(rax, sizeof(oopDesc) + objArrayKlass::element_klass_offset_in_bytes()));
   // Compress array+index*wordSize+12 into a single register.  Frees ECX.
-  __ lea(rdx, Address(rdx, rcx, Address::times_ptr, arrayOopDesc::base_offset_in_bytes(T_OBJECT)));
-=======
-  __ movl(rax, Address(rdx, oopDesc::klass_offset_in_bytes()));
-  __ movl(rax, Address(rax, sizeof(oopDesc) + objArrayKlass::element_klass_offset_in_bytes()));
-  // Compress array+index*4+12 into a single register.  Frees ECX.
-  __ leal(rdx, element_address);
->>>>>>> 63586863
+  __ lea(rdx, element_address);
 
   // Generate subtype check.  Blows ECX.  Resets EDI to locals.
   // Superklass in EAX.  Subklass in EBX.
@@ -984,31 +973,20 @@
 
   // Come here on success
   __ bind(ok_is_subtype);
-<<<<<<< HEAD
-  __ movptr(rax, at_rsp());     // Value
-  __ movptr(Address(rdx, 0), rax);
-  __ store_check(rdx);
-  __ jmpb(done);
-=======
 
   // Get the value to store
-  __ movl(rax, at_rsp());
+  __ movptr(rax, at_rsp());
   // and store it with appropriate barrier
   do_oop_store(_masm, Address(rdx, 0), rax, _bs->kind(), true);
 
   __ jmp(done);
->>>>>>> 63586863
 
   // Have a NULL in EAX, EDX=array, ECX=index.  Store NULL at ary[idx]
   __ bind(is_null);
   __ profile_null_seen(rbx);
-<<<<<<< HEAD
-  __ movptr(Address(rdx, rcx, Address::times_ptr, arrayOopDesc::base_offset_in_bytes(T_OBJECT)), rax);
-=======
 
   // Store NULL, (noreg means NULL to do_oop_store)
   do_oop_store(_masm, element_address, noreg, _bs->kind(), true);
->>>>>>> 63586863
 
   // Pop stack arguments
   __ bind(done);
@@ -1614,17 +1592,10 @@
     __ load_unsigned_byte(rbx, Address(rsi, rdx, Address::times_1, 0));
 
     // compute return address as bci in rax,
-<<<<<<< HEAD
     __ lea(rax, at_bcp((is_wide ? 5 : 3) - in_bytes(constMethodOopDesc::codes_offset())));
     __ subptr(rax, Address(rcx, methodOopDesc::const_offset()));
-    // Adjust the bcp in ESI by the displacement in EDX
+    // Adjust the bcp in RSI by the displacement in EDX
     __ addptr(rsi, rdx);
-=======
-    __ leal(rax, at_bcp((is_wide ? 5 : 3) - in_bytes(constMethodOopDesc::codes_offset())));
-    __ subl(rax, Address(rcx, methodOopDesc::const_offset()));
-    // Adjust the bcp in rsi by the displacement in EDX
-    __ addl(rsi, rdx);
->>>>>>> 63586863
     // Push return address
     __ push_i(rax);
     // jsr returns vtos
@@ -1634,13 +1605,8 @@
 
   // Normal (non-jsr) branch handling
 
-<<<<<<< HEAD
-  // Adjust the bcp in ESI by the displacement in EDX
+  // Adjust the bcp in RSI by the displacement in EDX
   __ addptr(rsi, rdx);
-=======
-  // Adjust the bcp in rsi by the displacement in EDX
-  __ addl(rsi, rdx);
->>>>>>> 63586863
 
   assert(UseLoopCounter || !UseOnStackReplacement, "on-stack-replacement requires loop counters");
   Label backedge_counter_overflow;
@@ -2552,13 +2518,8 @@
   __ pop(atos);
   if (!is_static) pop_and_check_object(obj);
 
-<<<<<<< HEAD
-  __ movptr(lo, rax );
-  __ store_check(obj, lo);  // Need to mark card
-=======
   do_oop_store(_masm, lo, rax, _bs->kind(), false);
 
->>>>>>> 63586863
   if (!is_static) {
     patch_bytecode(Bytecodes::_fast_aputfield, rcx, rbx);
   }
@@ -2783,28 +2744,19 @@
       break;
     case Bytecodes::_fast_fputfield: __ fstp_s(lo); break;
     case Bytecodes::_fast_dputfield: __ fstp_d(lo); break;
-<<<<<<< HEAD
-    case Bytecodes::_fast_aputfield: __ movptr(lo, rax); __ store_check(rcx, lo); break;
-=======
     case Bytecodes::_fast_aputfield: {
       do_oop_store(_masm, lo, rax, _bs->kind(), false);
       break;
     }
->>>>>>> 63586863
     default:
       ShouldNotReachHere();
   }
 
   Label done;
-<<<<<<< HEAD
   volatile_barrier(Assembler::Membar_mask_bits(Assembler::StoreLoad |
                                                Assembler::StoreStore));
-  __ jmpb(done);
-=======
-  volatile_barrier( );
   // Barriers are so large that short branch doesn't reach!
   __ jmp(done);
->>>>>>> 63586863
 
   // Same code as above, but don't need rdx to test for volatile.
   __ bind(notVolatile);
@@ -2826,14 +2778,10 @@
       break;
     case Bytecodes::_fast_fputfield: __ fstp_s(lo); break;
     case Bytecodes::_fast_dputfield: __ fstp_d(lo); break;
-<<<<<<< HEAD
-    case Bytecodes::_fast_aputfield: __ movptr(lo, rax); __ store_check(rcx, lo); break;
-=======
     case Bytecodes::_fast_aputfield: {
       do_oop_store(_masm, lo, rax, _bs->kind(), false);
       break;
     }
->>>>>>> 63586863
     default:
       ShouldNotReachHere();
   }
