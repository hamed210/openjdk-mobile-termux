#
# Copyright (c) 2011, 2020, Oracle and/or its affiliates. All rights reserved.
# DO NOT ALTER OR REMOVE COPYRIGHT NOTICES OR THIS FILE HEADER.
#
# This code is free software; you can redistribute it and/or modify it
# under the terms of the GNU General Public License version 2 only, as
# published by the Free Software Foundation.  Oracle designates this
# particular file as subject to the "Classpath" exception as provided
# by Oracle in the LICENSE file that accompanied this code.
#
# This code is distributed in the hope that it will be useful, but WITHOUT
# ANY WARRANTY; without even the implied warranty of MERCHANTABILITY or
# FITNESS FOR A PARTICULAR PURPOSE.  See the GNU General Public License
# version 2 for more details (a copy is included in the LICENSE file that
# accompanied this code).
#
# You should have received a copy of the GNU General Public License version
# 2 along with this work; if not, write to the Free Software Foundation,
# Inc., 51 Franklin St, Fifth Floor, Boston, MA 02110-1301 USA.
#
# Please contact Oracle, 500 Oracle Parkway, Redwood Shores, CA 94065 USA
# or visit www.oracle.com if you need additional information or have any
# questions.
#

m4_include([flags-cflags.m4])
m4_include([flags-ldflags.m4])
m4_include([flags-other.m4])

################################################################################
#
# Setup ABI profile (for arm)
#
AC_DEFUN([FLAGS_SETUP_ABI_PROFILE],
[
  AC_ARG_WITH(abi-profile, [AS_HELP_STRING([--with-abi-profile],
      [specify ABI profile for ARM builds (arm-vfp-sflt,arm-vfp-hflt,arm-sflt, armv5-vfp-sflt,armv6-vfp-hflt,aarch64) @<:@toolchain dependent@:>@ ])])

  if test "x$with_abi_profile" != x; then
    if test "x$OPENJDK_TARGET_CPU" != xarm && \
        test "x$OPENJDK_TARGET_CPU" != xaarch64; then
      AC_MSG_ERROR([--with-abi-profile only available on arm/aarch64])
    fi

    OPENJDK_TARGET_ABI_PROFILE=$with_abi_profile
    AC_MSG_CHECKING([for ABI profle])
    AC_MSG_RESULT([$OPENJDK_TARGET_ABI_PROFILE])

    # --- Arm-sflt CFLAGS and ASFLAGS ---
    # Armv5te is required for assembler, because pld insn used in arm32 hotspot is only in v5E and above.
    # However, there is also a GCC bug which generates unaligned strd/ldrd instructions on armv5te:
    # https://gcc.gnu.org/bugzilla/show_bug.cgi?id=82445, and it was fixed in gcc 7.1.
    # The resulting compromise is to enable v5TE for assembler and let GCC generate code for v5T.
    if test "x$OPENJDK_TARGET_ABI_PROFILE" = xarm-vfp-sflt; then
      ARM_FLOAT_TYPE=vfp-sflt
      ARM_ARCH_TYPE_FLAGS='-march=armv7-a -mthumb'
      ARM_ARCH_TYPE_ASFLAGS='-march=armv7-a -mthumb'
    elif test "x$OPENJDK_TARGET_ABI_PROFILE" = xarm-vfp-hflt; then
      ARM_FLOAT_TYPE=vfp-hflt
      ARM_ARCH_TYPE_FLAGS='-march=armv7-a -mthumb'
      ARM_ARCH_TYPE_ASFLAGS='-march=armv7-a -mthumb'
    elif test "x$OPENJDK_TARGET_ABI_PROFILE" = xarm-sflt; then
      ARM_FLOAT_TYPE=sflt
      ARM_ARCH_TYPE_FLAGS='-march=armv5t -marm'
      ARM_ARCH_TYPE_ASFLAGS='-march=armv5te'
    elif test "x$OPENJDK_TARGET_ABI_PROFILE" = xarmv5-vfp-sflt; then
      ARM_FLOAT_TYPE=vfp-sflt
      ARM_ARCH_TYPE_FLAGS='-march=armv5t -marm'
      ARM_ARCH_TYPE_ASFLAGS='-march=armv5te'
    elif test "x$OPENJDK_TARGET_ABI_PROFILE" = xarmv6-vfp-hflt; then
      ARM_FLOAT_TYPE=vfp-hflt
      ARM_ARCH_TYPE_FLAGS='-march=armv6 -marm'
      ARM_ARCH_TYPE_ASFLAGS='-march=armv6'
    elif test "x$OPENJDK_TARGET_ABI_PROFILE" = xaarch64; then
      # No special flags, just need to trigger setting JDK_ARCH_ABI_PROP_NAME
      ARM_FLOAT_TYPE=
      ARM_ARCH_TYPE_FLAGS=
      ARM_ARCH_TYPE_ASFLAGS=
    else
      AC_MSG_ERROR([Invalid ABI profile: "$OPENJDK_TARGET_ABI_PROFILE"])
    fi

    if test "x$ARM_FLOAT_TYPE" = xvfp-sflt; then
      ARM_FLOAT_TYPE_FLAGS='-mfloat-abi=softfp -mfpu=vfp -DFLOAT_ARCH=-vfp-sflt'
      ARM_FLOAT_TYPE_ASFLAGS="-mfloat-abi=softfp -mfpu=vfp"
    elif test "x$ARM_FLOAT_TYPE" = xvfp-hflt; then
      ARM_FLOAT_TYPE_FLAGS='-mfloat-abi=hard -mfpu=vfp -DFLOAT_ARCH=-vfp-hflt'
      ARM_FLOAT_TYPE_ASFLAGS="-mfloat-abi=hard -mfpu=vfp"
    elif test "x$ARM_FLOAT_TYPE" = xsflt; then
      ARM_FLOAT_TYPE_FLAGS='-msoft-float -mfpu=vfp'
      ARM_FLOAT_TYPE_ASFLAGS="-mfloat-abi=soft -mfpu=vfp"
    fi
    AC_MSG_CHECKING([for $ARM_FLOAT_TYPE floating point flags])
    AC_MSG_RESULT([$ARM_FLOAT_TYPE_FLAGS])
    AC_MSG_CHECKING([for $ARM_FLOAT_TYPE floating point flags for assembler])
    AC_MSG_RESULT([$ARM_FLOAT_TYPE_ASFLAGS])

    AC_MSG_CHECKING([for arch type flags])
    AC_MSG_RESULT([$ARM_ARCH_TYPE_FLAGS])
    AC_MSG_CHECKING([for arch type flags for assembler])
    AC_MSG_RESULT([$ARM_ARCH_TYPE_ASFLAGS])

    # Now set JDK_ARCH_ABI_PROP_NAME. This is equivalent to the last part of the
    # autoconf target triplet.
    [ JDK_ARCH_ABI_PROP_NAME=`$ECHO $OPENJDK_TARGET_AUTOCONF_NAME | $SED -e 's/.*-\([^-]*\)$/\1/'` ]
    # Sanity check that it is a known ABI.
    if test "x$JDK_ARCH_ABI_PROP_NAME" != xgnu && \
        test "x$JDK_ARCH_ABI_PROP_NAME" != xgnueabi  && \
        test "x$JDK_ARCH_ABI_PROP_NAME" != xgnueabihf; then
          AC_MSG_WARN([Unknown autoconf target triplet ABI: "$JDK_ARCH_ABI_PROP_NAME"])
    fi
    AC_MSG_CHECKING([for ABI property name])
    AC_MSG_RESULT([$JDK_ARCH_ABI_PROP_NAME])
    AC_SUBST(JDK_ARCH_ABI_PROP_NAME)
  fi

  # When building with an abi profile, the name of that profile is appended on the
  # bundle platform, which is used in bundle names.
  if test "x$OPENJDK_TARGET_ABI_PROFILE" != x; then
    OPENJDK_TARGET_BUNDLE_PLATFORM="$OPENJDK_TARGET_OS_BUNDLE-$OPENJDK_TARGET_ABI_PROFILE"
  fi
])

AC_DEFUN([FLAGS_SETUP_MACOSX_VERSION],
[
  # Additional macosx handling
  if test "x$OPENJDK_TARGET_OS" = xmacosx; then
    # MACOSX_VERSION_MIN specifies the lowest version of Macosx that the built
    # binaries should be compatible with, even if compiled on a newer version
    # of the OS. It currently has a hard coded value. Setting this also limits
    # exposure to API changes in header files. Bumping this is likely to
    # require code changes to build.
    MACOSX_VERSION_MIN=10.9.0
    MACOSX_VERSION_MIN_NODOTS=${MACOSX_VERSION_MIN//\./}

    AC_SUBST(MACOSX_VERSION_MIN)

    # Setting --with-macosx-version-max=<version> makes it an error to build or
    # link to macosx APIs that are newer than the given OS version. The expected
    # format for <version> is either nn.n.n or nn.nn.nn. See /usr/include/AvailabilityMacros.h.
    AC_ARG_WITH([macosx-version-max], [AS_HELP_STRING([--with-macosx-version-max],
        [error on use of newer functionality. @<:@macosx@:>@])],
        [
          if echo "$with_macosx_version_max" | $GREP -q "^[[0-9]][[0-9]]\.[[0-9]]\.[[0-9]]\$"; then
              MACOSX_VERSION_MAX=$with_macosx_version_max
          elif echo "$with_macosx_version_max" | $GREP -q "^[[0-9]][[0-9]]\.[[0-9]][[0-9]]\.[[0-9]][[0-9]]\$"; then
              MACOSX_VERSION_MAX=$with_macosx_version_max
          elif test "x$with_macosx_version_max" = "xno"; then
              # Use build system default
              MACOSX_VERSION_MAX=
          else
              AC_MSG_ERROR([osx version format must be nn.n.n or nn.nn.nn])
          fi
        ],
        [MACOSX_VERSION_MAX=]
    )
    MACOSX_VERSION_MAX_NODOTS=${MACOSX_VERSION_MAX//\./}

    AC_SUBST(MACOSX_VERSION_MAX)
  fi
])

# Reset the global CFLAGS/LDFLAGS variables and initialize them with the
# corresponding configure arguments instead
AC_DEFUN_ONCE([FLAGS_SETUP_USER_SUPPLIED_FLAGS],
[
  if test "x$CFLAGS" != "x"; then
    AC_MSG_WARN([Ignoring CFLAGS($CFLAGS) found in environment. Use --with-extra-cflags])
  fi

  if test "x$CXXFLAGS" != "x"; then
    AC_MSG_WARN([Ignoring CXXFLAGS($CXXFLAGS) found in environment. Use --with-extra-cxxflags])
  fi

  if test "x$LDFLAGS" != "x"; then
    AC_MSG_WARN([Ignoring LDFLAGS($LDFLAGS) found in environment. Use --with-extra-ldflags])
  fi

  if test "x$ASFLAGS" != "x"; then
    AC_MSG_WARN([Ignoring ASFLAGS($ASFLAGS) found in environment. Use --with-extra-asflags])
  fi

  AC_ARG_WITH(extra-cflags, [AS_HELP_STRING([--with-extra-cflags],
      [extra flags to be used when compiling jdk c-files])])

  AC_ARG_WITH(extra-cxxflags, [AS_HELP_STRING([--with-extra-cxxflags],
      [extra flags to be used when compiling jdk c++-files])])

  AC_ARG_WITH(extra-ldflags, [AS_HELP_STRING([--with-extra-ldflags],
      [extra flags to be used when linking jdk])])

  AC_ARG_WITH(extra-asflags, [AS_HELP_STRING([--with-extra-asflags],
      [extra flags to be passed to the assembler])])

  USER_CFLAGS="$with_extra_cflags"
  USER_CXXFLAGS="$with_extra_cxxflags"
  USER_LDFLAGS="$with_extra_ldflags"
  USER_ASFLAGS="$with_extra_asflags"
])

# Setup the sysroot flags and add them to global CFLAGS and LDFLAGS so
# that configure can use them while detecting compilers.
# TOOLCHAIN_TYPE is available here.
# Param 1 - Optional prefix to all variables. (e.g BUILD_)
AC_DEFUN([FLAGS_SETUP_SYSROOT_FLAGS],
[
  if test "x[$]$1SYSROOT" != "x"; then
    if test "x$TOOLCHAIN_TYPE" = xgcc; then
      $1SYSROOT_CFLAGS="--sysroot=[$]$1SYSROOT"
      $1SYSROOT_LDFLAGS="--sysroot=[$]$1SYSROOT"
    elif test "x$TOOLCHAIN_TYPE" = xclang; then
      $1SYSROOT_CFLAGS="-isysroot [$]$1SYSROOT"
      $1SYSROOT_LDFLAGS="-isysroot [$]$1SYSROOT"
    fi
  fi

  if test "x$OPENJDK_TARGET_OS" = xmacosx; then
    # We also need -iframework<path>/System/Library/Frameworks
    $1SYSROOT_CFLAGS="[$]$1SYSROOT_CFLAGS -iframework [$]$1SYSROOT/System/Library/Frameworks"
    $1SYSROOT_LDFLAGS="[$]$1SYSROOT_LDFLAGS -iframework [$]$1SYSROOT/System/Library/Frameworks"
    if test -d "[$]$1SYSROOT/System/Library/Frameworks/JavaVM.framework/Frameworks" ; then
      # These always need to be set on macOS 10.X, or we can't find the frameworks embedded in JavaVM.framework
      # set this here so it doesn't have to be peppered throughout the forest
      $1SYSROOT_CFLAGS="[$]$1SYSROOT_CFLAGS -F [$]$1SYSROOT/System/Library/Frameworks/JavaVM.framework/Frameworks"
      $1SYSROOT_LDFLAGS="[$]$1SYSROOT_LDFLAGS -F [$]$1SYSROOT/System/Library/Frameworks/JavaVM.framework/Frameworks"
    fi
  fi

  # For the microsoft toolchain, we need to get the SYSROOT flags from the
  # Visual Studio environment. Currently we cannot handle this as a separate
  # build toolchain.
  if test "x$1" = x && test "x$OPENJDK_BUILD_OS" = "xwindows" \
      && test "x$TOOLCHAIN_TYPE" = "xmicrosoft"; then
    TOOLCHAIN_SETUP_VISUAL_STUDIO_ENV
  fi

  AC_SUBST($1SYSROOT_CFLAGS)
  AC_SUBST($1SYSROOT_LDFLAGS)
])

AC_DEFUN_ONCE([FLAGS_PRE_TOOLCHAIN],
[
  # We should always include user supplied flags
  FLAGS_SETUP_USER_SUPPLIED_FLAGS

  # The sysroot flags are needed for configure to be able to run the compilers
  FLAGS_SETUP_SYSROOT_FLAGS

  # For xlc, the word size flag is required for correct behavior.
  # For clang/gcc, the flag is only strictly required for reduced builds, but
  # set it always where possible (x86 and ppc).
  if test "x$TOOLCHAIN_TYPE" = xxlc; then
    MACHINE_FLAG="-q${OPENJDK_TARGET_CPU_BITS}"
  elif test "x$TOOLCHAIN_TYPE" = xgcc || test "x$TOOLCHAIN_TYPE" = xclang; then
    if test "x$OPENJDK_TARGET_CPU_ARCH" = xx86 &&
        test "x$OPENJDK_TARGET_CPU" != xx32 ||
        test "x$OPENJDK_TARGET_CPU_ARCH" = xppc; then
      MACHINE_FLAG="-m${OPENJDK_TARGET_CPU_BITS}"
    fi
  fi

  # FIXME: global flags are not used yet...
  # The "global" flags will *always* be set. Without them, it is not possible to
  # get a working compilation.
  GLOBAL_CFLAGS="$MACHINE_FLAG $SYSROOT_CFLAGS $USER_CFLAGS"
  GLOBAL_CXXFLAGS="$MACHINE_FLAG $SYSROOT_CFLAGS $USER_CXXFLAGS"
  GLOBAL_LDFLAGS="$MACHINE_FLAG $SYSROOT_LDFLAGS $USER_LDFLAGS"
  # FIXME: Don't really know how to do with this, but this was the old behavior
<<<<<<< HEAD
  if test "x$OPENJDK_TARGET_OS" = xios; then
    GLOBAL_CPPFLAGS="$MACHINE_FLAG $USER_CFLAGS $SYSROOT_CFLAGS"
  else
    GLOBAL_CPPFLAGS="$SYSROOT_CFLAGS"
  fi
  AC_SUBST(GLOBAL_CFLAGS)
  AC_SUBST(GLOBAL_CXXFLAGS)
  AC_SUBST(GLOBAL_LDFLAGS)
  AC_SUBST(GLOBAL_CPPFLAGS)
=======
  GLOBAL_CPPFLAGS="$SYSROOT_CFLAGS"
>>>>>>> d29c78da

  # FIXME: For compatilibity, export this as EXTRA_CFLAGS for now.
  EXTRA_CFLAGS="$MACHINE_FLAG $USER_CFLAGS"
  EXTRA_CXXFLAGS="$MACHINE_FLAG $USER_CXXFLAGS"
  EXTRA_LDFLAGS="$MACHINE_FLAG $USER_LDFLAGS"
  EXTRA_ASFLAGS="$USER_ASFLAGS"

  AC_SUBST(EXTRA_CFLAGS)
  AC_SUBST(EXTRA_CXXFLAGS)
  AC_SUBST(EXTRA_LDFLAGS)
  AC_SUBST(EXTRA_ASFLAGS)

  # For autoconf testing to work, the global flags must also be stored in the
  # "unnamed" CFLAGS etc.
  CFLAGS="$GLOBAL_CFLAGS"
  CXXFLAGS="$GLOBAL_CXXFLAGS"
  LDFLAGS="$GLOBAL_LDFLAGS"
  CPPFLAGS="$GLOBAL_CPPFLAGS"

  if test "x$TOOLCHAIN_TYPE" = xmicrosoft; then
    # When autoconf sends both compiler and linker flags to cl.exe at the same
    # time, linker flags must be last at the command line. Achieve this by
    # moving them to LIBS.
    LIBS="$LIBS -link $LDFLAGS"
    LDFLAGS=""
  fi
])

AC_DEFUN([FLAGS_SETUP_TOOLCHAIN_CONTROL],
[
  # COMPILER_TARGET_BITS_FLAG  : option for selecting 32- or 64-bit output
  # COMPILER_COMMAND_FILE_FLAG : option for passing a command file to the compiler
  # COMPILER_BINDCMD_FILE_FLAG : option for specifying a file which saves the binder
  #                              commands produced by the link step (currently AIX only)
  if test "x$TOOLCHAIN_TYPE" = xxlc; then
    COMPILER_TARGET_BITS_FLAG="-q"
    COMPILER_COMMAND_FILE_FLAG="-f"
    COMPILER_BINDCMD_FILE_FLAG="-bloadmap:"
  else
    COMPILER_TARGET_BITS_FLAG="-m"
    COMPILER_COMMAND_FILE_FLAG="@"
    COMPILER_BINDCMD_FILE_FLAG=""

    # Check if @file is supported by gcc
    if test "x$TOOLCHAIN_TYPE" = xgcc; then
      AC_MSG_CHECKING([if @file is supported by gcc])
      # Extra emtpy "" to prevent ECHO from interpreting '--version' as argument
      $ECHO "" "--version" > command.file
      if $CXX @command.file 2>&AS_MESSAGE_LOG_FD >&AS_MESSAGE_LOG_FD; then
        AC_MSG_RESULT(yes)
        COMPILER_COMMAND_FILE_FLAG="@"
      else
        AC_MSG_RESULT(no)
        COMPILER_COMMAND_FILE_FLAG=
      fi
      $RM command.file
    fi
  fi

  AC_SUBST(COMPILER_TARGET_BITS_FLAG)
  AC_SUBST(COMPILER_COMMAND_FILE_FLAG)
  AC_SUBST(COMPILER_BINDCMD_FILE_FLAG)

  # Check that the compiler supports -mX (or -qX on AIX) flags
  # Set COMPILER_SUPPORTS_TARGET_BITS_FLAG to 'true' if it does
  FLAGS_COMPILER_CHECK_ARGUMENTS(ARGUMENT: [${COMPILER_TARGET_BITS_FLAG}${OPENJDK_TARGET_CPU_BITS}],
      IF_TRUE: [COMPILER_SUPPORTS_TARGET_BITS_FLAG=true],
      IF_FALSE: [COMPILER_SUPPORTS_TARGET_BITS_FLAG=false])
  AC_SUBST(COMPILER_SUPPORTS_TARGET_BITS_FLAG)

  if test "x$TOOLCHAIN_TYPE" = xmicrosoft; then
    CC_OUT_OPTION=-Fo
    LD_OUT_OPTION=-out:
    AR_OUT_OPTION=-out:
  else
    # The option used to specify the target .o,.a or .so file.
    # When compiling, how to specify the to be created object file.
    CC_OUT_OPTION='-o$(SPACE)'
    # When linking, how to specify the output
    LD_OUT_OPTION='-o$(SPACE)'
    # When archiving, how to specify the destination static archive.
    if test "x$OPENJDK_TARGET_OS" = xmacosx; then
      AR_OUT_OPTION='-r -cs$(SPACE)'
    else
      AR_OUT_OPTION='-rcs$(SPACE)'
    fi
  fi
  AC_SUBST(CC_OUT_OPTION)
  AC_SUBST(LD_OUT_OPTION)
  AC_SUBST(AR_OUT_OPTION)

  # Generate make dependency files
  if test "x$TOOLCHAIN_TYPE" = xgcc; then
    C_FLAG_DEPS="-MMD -MF"
  elif test "x$TOOLCHAIN_TYPE" = xclang; then
    C_FLAG_DEPS="-MMD -MF"
  elif test "x$TOOLCHAIN_TYPE" = xxlc; then
    C_FLAG_DEPS="-qmakedep=gcc -MF"
  fi
  CXX_FLAG_DEPS="$C_FLAG_DEPS"
  AC_SUBST(C_FLAG_DEPS)
  AC_SUBST(CXX_FLAG_DEPS)
])

AC_DEFUN_ONCE([FLAGS_POST_TOOLCHAIN],
[
  FLAGS_SETUP_TOOLCHAIN_CONTROL

  if test "x$BUILD_SYSROOT" != x; then
    FLAGS_SETUP_SYSROOT_FLAGS([BUILD_])
  else
    if test "x$COMPILE_TYPE" != "xcross"; then
      BUILD_SYSROOT_CFLAGS="$SYSROOT_CFLAGS"
      BUILD_SYSROOT_LDFLAGS="$SYSROOT_LDFLAGS"
    fi
  fi
])

AC_DEFUN([FLAGS_SETUP_FLAGS],
[
  FLAGS_SETUP_MACOSX_VERSION
  FLAGS_SETUP_ABI_PROFILE

  FLAGS_SETUP_SHARED_LIBS
  FLAGS_SETUP_DEBUG_SYMBOLS
  FLAGS_SETUP_WARNINGS
  FLAGS_SETUP_QUALITY_CHECKS
  FLAGS_SETUP_OPTIMIZATION

  FLAGS_SETUP_CFLAGS
  FLAGS_SETUP_LDFLAGS

  FLAGS_SETUP_ARFLAGS
  FLAGS_SETUP_STRIPFLAGS
  FLAGS_SETUP_RCFLAGS

  FLAGS_SETUP_ASFLAGS
  FLAGS_SETUP_ASFLAGS_CPU_DEP([TARGET])
  FLAGS_SETUP_ASFLAGS_CPU_DEP([BUILD], [OPENJDK_BUILD_])
])

# FLAGS_C_COMPILER_CHECK_ARGUMENTS(ARGUMENT: [ARGUMENT], IF_TRUE: [RUN-IF-TRUE],
#                                  IF_FALSE: [RUN-IF-FALSE])
# ------------------------------------------------------------
# Check that the C compiler supports an argument
UTIL_DEFUN_NAMED([FLAGS_C_COMPILER_CHECK_ARGUMENTS],
    [*ARGUMENT IF_TRUE IF_FALSE PREFIX], [$@],
[
  AC_MSG_CHECKING([if ARG_PREFIX[CC] supports "ARG_ARGUMENT"])
  supports=yes

  saved_cflags="$CFLAGS"
  saved_cc="$CC"
  CFLAGS="$CFLAGS $CFLAGS_WARNINGS_ARE_ERRORS ARG_ARGUMENT"
  CC="$ARG_PREFIX[CC]"
  AC_LANG_PUSH([C])
  AC_COMPILE_IFELSE([AC_LANG_SOURCE([[int i;]])], [],
      [supports=no])
  AC_LANG_POP([C])
  CC="$saved_cc"
  CFLAGS="$saved_cflags"

  AC_MSG_RESULT([$supports])
  if test "x$supports" = "xyes" ; then
    :
    ARG_IF_TRUE
  else
    :
    ARG_IF_FALSE
  fi
])

# FLAGS_CXX_COMPILER_CHECK_ARGUMENTS(ARGUMENT: [ARGUMENT], IF_TRUE: [RUN-IF-TRUE],
#                                    IF_FALSE: [RUN-IF-FALSE])
# ------------------------------------------------------------
# Check that the C++ compiler supports an argument
UTIL_DEFUN_NAMED([FLAGS_CXX_COMPILER_CHECK_ARGUMENTS],
    [*ARGUMENT IF_TRUE IF_FALSE PREFIX], [$@],
[
  AC_MSG_CHECKING([if ARG_PREFIX[CXX] supports "ARG_ARGUMENT"])
  supports=yes

  saved_cxxflags="$CXXFLAGS"
  saved_cxx="$CXX"
  CXXFLAGS="$CXXFLAG $CFLAGS_WARNINGS_ARE_ERRORS ARG_ARGUMENT"
  CXX="$ARG_PREFIX[CXX]"
  AC_LANG_PUSH([C++])
  AC_COMPILE_IFELSE([AC_LANG_SOURCE([[int i;]])], [],
      [supports=no])
  AC_LANG_POP([C++])
  CXX="$saved_cxx"
  CXXFLAGS="$saved_cxxflags"

  AC_MSG_RESULT([$supports])
  if test "x$supports" = "xyes" ; then
    :
    ARG_IF_TRUE
  else
    :
    ARG_IF_FALSE
  fi
])

# FLAGS_COMPILER_CHECK_ARGUMENTS(ARGUMENT: [ARGUMENT], IF_TRUE: [RUN-IF-TRUE],
#                                IF_FALSE: [RUN-IF-FALSE])
# ------------------------------------------------------------
# Check that the C and C++ compilers support an argument
UTIL_DEFUN_NAMED([FLAGS_COMPILER_CHECK_ARGUMENTS],
    [*ARGUMENT IF_TRUE IF_FALSE PREFIX], [$@],
[
  FLAGS_C_COMPILER_CHECK_ARGUMENTS(ARGUMENT: [ARG_ARGUMENT],
      IF_TRUE: [C_COMP_SUPPORTS="yes"],
      IF_FALSE: [C_COMP_SUPPORTS="no"],
      PREFIX: [ARG_PREFIX])
  FLAGS_CXX_COMPILER_CHECK_ARGUMENTS(ARGUMENT: [ARG_ARGUMENT],
      IF_TRUE: [CXX_COMP_SUPPORTS="yes"],
      IF_FALSE: [CXX_COMP_SUPPORTS="no"],
      PREFIX: [ARG_PREFIX])

  AC_MSG_CHECKING([if both ARG_PREFIX[CC] and ARG_PREFIX[CXX] support "ARG_ARGUMENT"])
  supports=no
  if test "x$C_COMP_SUPPORTS" = "xyes" -a "x$CXX_COMP_SUPPORTS" = "xyes"; then
    supports=yes;
  fi

  AC_MSG_RESULT([$supports])
  if test "x$supports" = "xyes" ; then
    :
    ARG_IF_TRUE
  else
    :
    ARG_IF_FALSE
  fi
])

# FLAGS_LINKER_CHECK_ARGUMENTS(ARGUMENT: [ARGUMENT], IF_TRUE: [RUN-IF-TRUE],
#                                   IF_FALSE: [RUN-IF-FALSE])
# ------------------------------------------------------------
# Check that the linker support an argument
UTIL_DEFUN_NAMED([FLAGS_LINKER_CHECK_ARGUMENTS],
    [*ARGUMENT IF_TRUE IF_FALSE], [$@],
[
  AC_MSG_CHECKING([if linker supports "ARG_ARGUMENT"])
  supports=yes

  saved_ldflags="$LDFLAGS"
  LDFLAGS="$LDFLAGS ARG_ARGUMENT"
  AC_LANG_PUSH([C])
  AC_LINK_IFELSE([AC_LANG_PROGRAM([[]],[[]])],
      [], [supports=no])
  AC_LANG_POP([C])
  LDFLAGS="$saved_ldflags"

  AC_MSG_RESULT([$supports])
  if test "x$supports" = "xyes" ; then
    :
    ARG_IF_TRUE
  else
    :
    ARG_IF_FALSE
  fi
])<|MERGE_RESOLUTION|>--- conflicted
+++ resolved
@@ -266,19 +266,15 @@
   GLOBAL_CXXFLAGS="$MACHINE_FLAG $SYSROOT_CFLAGS $USER_CXXFLAGS"
   GLOBAL_LDFLAGS="$MACHINE_FLAG $SYSROOT_LDFLAGS $USER_LDFLAGS"
   # FIXME: Don't really know how to do with this, but this was the old behavior
-<<<<<<< HEAD
   if test "x$OPENJDK_TARGET_OS" = xios; then
     GLOBAL_CPPFLAGS="$MACHINE_FLAG $USER_CFLAGS $SYSROOT_CFLAGS"
+    AC_SUBST(GLOBAL_CFLAGS)
+    AC_SUBST(GLOBAL_CXXFLAGS)
+    AC_SUBST(GLOBAL_LDFLAGS)
+    AC_SUBST(GLOBAL_CPPFLAGS)
   else
     GLOBAL_CPPFLAGS="$SYSROOT_CFLAGS"
   fi
-  AC_SUBST(GLOBAL_CFLAGS)
-  AC_SUBST(GLOBAL_CXXFLAGS)
-  AC_SUBST(GLOBAL_LDFLAGS)
-  AC_SUBST(GLOBAL_CPPFLAGS)
-=======
-  GLOBAL_CPPFLAGS="$SYSROOT_CFLAGS"
->>>>>>> d29c78da
 
   # FIXME: For compatilibity, export this as EXTRA_CFLAGS for now.
   EXTRA_CFLAGS="$MACHINE_FLAG $USER_CFLAGS"
