#
# Copyright (c) 2011, 2020, Oracle and/or its affiliates. All rights reserved.
# DO NOT ALTER OR REMOVE COPYRIGHT NOTICES OR THIS FILE HEADER.
#
# This code is free software; you can redistribute it and/or modify it
# under the terms of the GNU General Public License version 2 only, as
# published by the Free Software Foundation.  Oracle designates this
# particular file as subject to the "Classpath" exception as provided
# by Oracle in the LICENSE file that accompanied this code.
#
# This code is distributed in the hope that it will be useful, but WITHOUT
# ANY WARRANTY; without even the implied warranty of MERCHANTABILITY or
# FITNESS FOR A PARTICULAR PURPOSE.  See the GNU General Public License
# version 2 for more details (a copy is included in the LICENSE file that
# accompanied this code).
#
# You should have received a copy of the GNU General Public License version
# 2 along with this work; if not, write to the Free Software Foundation,
# Inc., 51 Franklin St, Fifth Floor, Boston, MA 02110-1301 USA.
#
# Please contact Oracle, 500 Oracle Parkway, Redwood Shores, CA 94065 USA
# or visit www.oracle.com if you need additional information or have any
# questions.
#

# Support macro for PLATFORM_EXTRACT_TARGET_AND_BUILD.
# Converts autoconf style CPU name to OpenJDK style, into
# VAR_CPU, VAR_CPU_ARCH, VAR_CPU_BITS and VAR_CPU_ENDIAN.
AC_DEFUN([PLATFORM_EXTRACT_VARS_FROM_CPU],
[
  # First argument is the cpu name from the trip/quad
  case "$1" in
    x86_64*x32)
      VAR_CPU=x32
      VAR_CPU_ARCH=x86
      VAR_CPU_BITS=32
      VAR_CPU_ENDIAN=little
      ;;
    x86_64)
      VAR_CPU=x86_64
      VAR_CPU_ARCH=x86
      VAR_CPU_BITS=64
      VAR_CPU_ENDIAN=little
      ;;
    i?86)
      VAR_CPU=x86
      VAR_CPU_ARCH=x86
      VAR_CPU_BITS=32
      VAR_CPU_ENDIAN=little
      ;;
    alpha*)
      VAR_CPU=alpha
      VAR_CPU_ARCH=alpha
      VAR_CPU_BITS=64
      VAR_CPU_ENDIAN=little
      ;;
    arm*)
      VAR_CPU=arm
      VAR_CPU_ARCH=arm
      VAR_CPU_BITS=32
      VAR_CPU_ENDIAN=little
      ;;
    aarch64)
      VAR_CPU=aarch64
      VAR_CPU_ARCH=aarch64
      VAR_CPU_BITS=64
      VAR_CPU_ENDIAN=little
      ;;
    ia64)
      VAR_CPU=ia64
      VAR_CPU_ARCH=ia64
      VAR_CPU_BITS=64
      VAR_CPU_ENDIAN=little
      ;;
    m68k)
      VAR_CPU=m68k
      VAR_CPU_ARCH=m68k
      VAR_CPU_BITS=32
      VAR_CPU_ENDIAN=big
      ;;
    mips)
      VAR_CPU=mips
      VAR_CPU_ARCH=mips
      VAR_CPU_BITS=32
      VAR_CPU_ENDIAN=big
      ;;
    mipsel)
      VAR_CPU=mipsel
      VAR_CPU_ARCH=mipsel
      VAR_CPU_BITS=32
      VAR_CPU_ENDIAN=little
      ;;
    mips64)
      VAR_CPU=mips64
      VAR_CPU_ARCH=mips64
      VAR_CPU_BITS=64
      VAR_CPU_ENDIAN=big
      ;;
    mips64el)
      VAR_CPU=mips64el
      VAR_CPU_ARCH=mips64el
      VAR_CPU_BITS=64
      VAR_CPU_ENDIAN=little
      ;;
    powerpc)
      VAR_CPU=ppc
      VAR_CPU_ARCH=ppc
      VAR_CPU_BITS=32
      VAR_CPU_ENDIAN=big
      ;;
    powerpc64)
      VAR_CPU=ppc64
      VAR_CPU_ARCH=ppc
      VAR_CPU_BITS=64
      VAR_CPU_ENDIAN=big
      ;;
    powerpc64le)
      VAR_CPU=ppc64le
      VAR_CPU_ARCH=ppc
      VAR_CPU_BITS=64
      VAR_CPU_ENDIAN=little
      ;;
    riscv64)
      VAR_CPU=riscv64
      VAR_CPU_ARCH=riscv
      VAR_CPU_BITS=64
      VAR_CPU_ENDIAN=little
      ;;
    s390)
      VAR_CPU=s390
      VAR_CPU_ARCH=s390
      VAR_CPU_BITS=32
      VAR_CPU_ENDIAN=big
      ;;
    s390x)
      VAR_CPU=s390x
      VAR_CPU_ARCH=s390
      VAR_CPU_BITS=64
      VAR_CPU_ENDIAN=big
      ;;
    sh*eb)
      VAR_CPU=sh
      VAR_CPU_ARCH=sh
      VAR_CPU_BITS=32
      VAR_CPU_ENDIAN=big
      ;;
    sh*)
      VAR_CPU=sh
      VAR_CPU_ARCH=sh
      VAR_CPU_BITS=32
      VAR_CPU_ENDIAN=little
      ;;
    sparc)
      VAR_CPU=sparc
      VAR_CPU_ARCH=sparc
      VAR_CPU_BITS=32
      VAR_CPU_ENDIAN=big
      ;;
    sparcv9|sparc64)
      VAR_CPU=sparcv9
      VAR_CPU_ARCH=sparc
      VAR_CPU_BITS=64
      VAR_CPU_ENDIAN=big
      ;;
    sparc)
      VAR_CPU=sparc
      VAR_CPU_ARCH=sparc
      VAR_CPU_BITS=32
      VAR_CPU_ENDIAN=big
      ;;
    sparcv9|sparc64)
      VAR_CPU=sparcv9
      VAR_CPU_ARCH=sparc
      VAR_CPU_BITS=64
      VAR_CPU_ENDIAN=big
      ;;
    *)
      AC_MSG_ERROR([unsupported cpu $1])
      ;;
  esac
])

# Support macro for PLATFORM_EXTRACT_TARGET_AND_BUILD.
# Converts autoconf style OS name to OpenJDK style, into
# VAR_OS, VAR_OS_TYPE and VAR_OS_ENV.
AC_DEFUN([PLATFORM_EXTRACT_VARS_FROM_OS],
[
  case "$1" in
    *linux*)
      VAR_OS=linux
      VAR_OS_TYPE=unix
      ;;
<<<<<<< HEAD
    *android*)
      VAR_OS=android
      VAR_OS_TYPE=unix
      ;;
    *solaris*)
      VAR_OS=solaris
      VAR_OS_TYPE=unix
      ;;
=======
>>>>>>> 270674ce
    *darwin*)
      VAR_OS=macosx
      VAR_OS_TYPE=unix
      ;;
    *ios*)
      VAR_OS=ios
      VAR_OS_TYPE=unix
      ;;
    *bsd*)
      VAR_OS=bsd
      VAR_OS_TYPE=unix
      ;;
    *cygwin*)
      VAR_OS=windows
      VAR_OS_ENV=windows.cygwin
      ;;
    *wsl*)
      VAR_OS=windows
      VAR_OS_ENV=windows.wsl
      ;;
    *mingw*)
      VAR_OS=windows
      VAR_OS_ENV=windows.msys
      ;;
    *aix*)
      VAR_OS=aix
      VAR_OS_TYPE=unix
      ;;
    *)
      AC_MSG_ERROR([unsupported operating system $1])
      ;;
  esac
])

# Expects $host_os $host_cpu $build_os and $build_cpu
# and $with_target_bits to have been setup!
#
# Translate the standard triplet(quadruplet) definition
# of the target/build system into OPENJDK_TARGET_OS, OPENJDK_TARGET_CPU,
# OPENJDK_BUILD_OS, etc.
AC_DEFUN([PLATFORM_EXTRACT_TARGET_AND_BUILD],
[
  # Copy the autoconf trip/quadruplet verbatim to OPENJDK_TARGET_AUTOCONF_NAME
  # (from the autoconf "host") and OPENJDK_BUILD_AUTOCONF_NAME
  # Note that we might later on rewrite e.g. OPENJDK_TARGET_CPU due to reduced build,
  # but this will not change the value of OPENJDK_TARGET_AUTOCONF_NAME.
  OPENJDK_TARGET_AUTOCONF_NAME="$host"
  OPENJDK_BUILD_AUTOCONF_NAME="$build"
  AC_SUBST(OPENJDK_TARGET_AUTOCONF_NAME)
  AC_SUBST(OPENJDK_BUILD_AUTOCONF_NAME)

  # Convert the autoconf OS/CPU value to our own data, into the VAR_OS/CPU variables.
  PLATFORM_EXTRACT_VARS_FROM_OS($build_os)
  PLATFORM_EXTRACT_VARS_FROM_CPU($build_cpu)
  # ..and setup our own variables. (Do this explicitly to facilitate searching)
  OPENJDK_BUILD_OS="$VAR_OS"
  if test "x$VAR_OS_TYPE" != x; then
    OPENJDK_BUILD_OS_TYPE="$VAR_OS_TYPE"
  else
    OPENJDK_BUILD_OS_TYPE="$VAR_OS"
  fi
  if test "x$VAR_OS_ENV" != x; then
    OPENJDK_BUILD_OS_ENV="$VAR_OS_ENV"
  else
    OPENJDK_BUILD_OS_ENV="$VAR_OS"
  fi
  OPENJDK_BUILD_CPU="$VAR_CPU"
  OPENJDK_BUILD_CPU_ARCH="$VAR_CPU_ARCH"
  OPENJDK_BUILD_CPU_BITS="$VAR_CPU_BITS"
  OPENJDK_BUILD_CPU_ENDIAN="$VAR_CPU_ENDIAN"
  AC_SUBST(OPENJDK_BUILD_OS)
  AC_SUBST(OPENJDK_BUILD_OS_TYPE)
  AC_SUBST(OPENJDK_BUILD_OS_ENV)
  AC_SUBST(OPENJDK_BUILD_CPU)
  AC_SUBST(OPENJDK_BUILD_CPU_ARCH)
  AC_SUBST(OPENJDK_BUILD_CPU_BITS)
  AC_SUBST(OPENJDK_BUILD_CPU_ENDIAN)

  AC_MSG_CHECKING([openjdk-build os-cpu])
  AC_MSG_RESULT([$OPENJDK_BUILD_OS-$OPENJDK_BUILD_CPU])

  # Convert the autoconf OS/CPU value to our own data, into the VAR_OS/CPU variables.
  PLATFORM_EXTRACT_VARS_FROM_OS($host_os)
  PLATFORM_EXTRACT_VARS_FROM_CPU($host_cpu)
  # ... and setup our own variables. (Do this explicitly to facilitate searching)
  OPENJDK_TARGET_OS="$VAR_OS"
  if test "x$VAR_OS_TYPE" != x; then
    OPENJDK_TARGET_OS_TYPE="$VAR_OS_TYPE"
  else
    OPENJDK_TARGET_OS_TYPE="$VAR_OS"
  fi
  if test "x$VAR_OS_ENV" != x; then
    OPENJDK_TARGET_OS_ENV="$VAR_OS_ENV"
  else
    OPENJDK_TARGET_OS_ENV="$VAR_OS"
  fi
  OPENJDK_TARGET_CPU="$VAR_CPU"
  OPENJDK_TARGET_CPU_ARCH="$VAR_CPU_ARCH"
  OPENJDK_TARGET_CPU_BITS="$VAR_CPU_BITS"
  OPENJDK_TARGET_CPU_ENDIAN="$VAR_CPU_ENDIAN"
  OPENJDK_TARGET_OS_UPPERCASE=`$ECHO $OPENJDK_TARGET_OS | $TR 'abcdefghijklmnopqrstuvwxyz' 'ABCDEFGHIJKLMNOPQRSTUVWXYZ'`

  AC_SUBST(OPENJDK_TARGET_OS)
  AC_SUBST(OPENJDK_TARGET_OS_TYPE)
  AC_SUBST(OPENJDK_TARGET_OS_ENV)
  AC_SUBST(OPENJDK_TARGET_OS_UPPERCASE)
  AC_SUBST(OPENJDK_TARGET_CPU)
  AC_SUBST(OPENJDK_TARGET_CPU_ARCH)
  AC_SUBST(OPENJDK_TARGET_CPU_BITS)
  AC_SUBST(OPENJDK_TARGET_CPU_ENDIAN)

  AC_MSG_CHECKING([openjdk-target os-cpu])
  AC_MSG_RESULT([$OPENJDK_TARGET_OS-$OPENJDK_TARGET_CPU])
])

# Check if a reduced build (32-bit on 64-bit platforms) is requested, and modify behaviour
# accordingly. Must be done after setting up build and target system, but before
# doing anything else with these values.
AC_DEFUN([PLATFORM_SETUP_TARGET_CPU_BITS],
[
  AC_ARG_WITH(target-bits, [AS_HELP_STRING([--with-target-bits],
       [build 32-bit or 64-bit binaries (for platforms that support it), e.g. --with-target-bits=32 @<:@guessed@:>@])])

  # We have three types of compiles:
  # native  == normal compilation, target system == build system
  # cross   == traditional cross compilation, target system != build system; special toolchain needed
  # reduced == using native compilers, but with special flags (e.g. -m32) to produce 32-bit builds on 64-bit machines
  #
  if test "x$OPENJDK_BUILD_AUTOCONF_NAME" != "x$OPENJDK_TARGET_AUTOCONF_NAME"; then
    # We're doing a proper cross-compilation
    COMPILE_TYPE="cross"
  else
    COMPILE_TYPE="native"
  fi

  if test "x$with_target_bits" != x; then
    if test "x$COMPILE_TYPE" = "xcross"; then
      AC_MSG_ERROR([It is not possible to combine --with-target-bits=X and proper cross-compilation. Choose either.])
    fi

    if test "x$with_target_bits" = x32 && test "x$OPENJDK_TARGET_CPU_BITS" = x64; then
      # A reduced build is requested
      COMPILE_TYPE="reduced"
      OPENJDK_TARGET_CPU_BITS=32
      if test "x$OPENJDK_TARGET_CPU_ARCH" = "xx86"; then
        OPENJDK_TARGET_CPU=x86
      elif test "x$OPENJDK_TARGET_CPU_ARCH" = "xsparc"; then
        OPENJDK_TARGET_CPU=sparc
      else
        AC_MSG_ERROR([Reduced build (--with-target-bits=32) is only supported on x86_64 and sparcv9])
      fi
    elif test "x$with_target_bits" = x64 && test "x$OPENJDK_TARGET_CPU_BITS" = x32; then
      AC_MSG_ERROR([It is not possible to use --with-target-bits=64 on a 32 bit system. Use proper cross-compilation instead.])
    elif test "x$with_target_bits" = "x$OPENJDK_TARGET_CPU_BITS"; then
      AC_MSG_NOTICE([--with-target-bits are set to build platform address size; argument has no meaning])
    else
      AC_MSG_ERROR([--with-target-bits can only be 32 or 64, you specified $with_target_bits!])
    fi
  fi
  AC_SUBST(COMPILE_TYPE)

  AC_MSG_CHECKING([compilation type])
  AC_MSG_RESULT([$COMPILE_TYPE])
])

# Setup the legacy variables, for controlling the old makefiles.
#
AC_DEFUN([PLATFORM_SETUP_LEGACY_VARS],
[
  PLATFORM_SETUP_LEGACY_VARS_HELPER([TARGET])
  PLATFORM_SETUP_LEGACY_VARS_HELPER([BUILD])
])

# $1 - Either TARGET or BUILD to setup the variables for.
AC_DEFUN([PLATFORM_SETUP_LEGACY_VARS_HELPER],
[
  # Also store the legacy naming of the cpu.
  # Ie i586 and amd64 instead of x86 and x86_64
  OPENJDK_$1_CPU_LEGACY="$OPENJDK_$1_CPU"
  if test "x$OPENJDK_$1_CPU" = xx86; then
    OPENJDK_$1_CPU_LEGACY="i586"
  elif test "x$OPENJDK_$1_OS" != xmacosx && test "x$OPENJDK_$1_CPU" = xx86_64; then
    # On all platforms except MacOSX replace x86_64 with amd64.
    OPENJDK_$1_CPU_LEGACY="amd64"
  elif test "x$OPENJDK_$1_CPU" = xalpha; then
    # Avoid name collisions with variables named alpha
    OPENJDK_$1_CPU_LEGACY="_alpha_"
  elif test "x$OPENJDK_$1_CPU" = xsh; then
    # Avoid name collisions with variables named sh
    OPENJDK_$1_CPU_LEGACY="_sh_"
  fi
  AC_SUBST(OPENJDK_$1_CPU_LEGACY)

  # And the second legacy naming of the cpu.
  # Ie i386 and amd64 instead of x86 and x86_64.
  OPENJDK_$1_CPU_LEGACY_LIB="$OPENJDK_$1_CPU"
  if test "x$OPENJDK_$1_CPU" = xx86; then
    OPENJDK_$1_CPU_LEGACY_LIB="i386"
  elif test "x$OPENJDK_$1_CPU" = xx86_64; then
    OPENJDK_$1_CPU_LEGACY_LIB="amd64"
  fi
  AC_SUBST(OPENJDK_$1_CPU_LEGACY_LIB)

  # Setup OPENJDK_$1_CPU_OSARCH, which is used to set the os.arch Java system property
  OPENJDK_$1_CPU_OSARCH="$OPENJDK_$1_CPU"
  if test "x$OPENJDK_$1_OS" = xlinux && test "x$OPENJDK_$1_CPU" = xx86; then
    # On linux only, we replace x86 with i386.
    OPENJDK_$1_CPU_OSARCH="i386"
  elif test "x$OPENJDK_$1_OS" != xmacosx && test "x$OPENJDK_$1_CPU" = xx86_64; then
    # On all platforms except macosx, we replace x86_64 with amd64.
    OPENJDK_$1_CPU_OSARCH="amd64"
  fi
  AC_SUBST(OPENJDK_$1_CPU_OSARCH)

  OPENJDK_$1_CPU_JLI="$OPENJDK_$1_CPU"
  if test "x$OPENJDK_$1_CPU" = xx86; then
    OPENJDK_$1_CPU_JLI="i386"
  elif test "x$OPENJDK_$1_OS" != xmacosx && test "x$OPENJDK_$1_CPU" = xx86_64; then
    # On all platforms except macosx, we replace x86_64 with amd64.
    OPENJDK_$1_CPU_JLI="amd64"
  fi

  # The new version string in JDK 9 also defined new naming of OS and ARCH for bundles
  # Macosx is osx and x86_64 is x64
  if test "x$OPENJDK_$1_OS" = xmacosx; then
    OPENJDK_$1_OS_BUNDLE="osx"
  else
    OPENJDK_$1_OS_BUNDLE="$OPENJDK_TARGET_OS"
  fi
  if test "x$OPENJDK_$1_CPU" = xx86_64; then
    OPENJDK_$1_CPU_BUNDLE="x64"
  else
    OPENJDK_$1_CPU_BUNDLE="$OPENJDK_$1_CPU"
  fi
  OPENJDK_$1_BUNDLE_PLATFORM="${OPENJDK_$1_OS_BUNDLE}-${OPENJDK_$1_CPU_BUNDLE}"
  AC_SUBST(OPENJDK_$1_BUNDLE_PLATFORM)

  if test "x$COMPILE_TYPE" = "xcross"; then
    # FIXME: ... or should this include reduced builds..?
    DEFINE_CROSS_COMPILE_ARCH="CROSS_COMPILE_ARCH:=$OPENJDK_$1_CPU_LEGACY"
  else
    DEFINE_CROSS_COMPILE_ARCH=""
  fi
  AC_SUBST(DEFINE_CROSS_COMPILE_ARCH)

  # Convert openjdk platform names to hotspot names

  HOTSPOT_$1_OS=${OPENJDK_$1_OS}
  if test "x$OPENJDK_$1_OS" = xmacosx; then
    HOTSPOT_$1_OS=bsd
  fi
  AC_SUBST(HOTSPOT_$1_OS)

  HOTSPOT_$1_OS_TYPE=${OPENJDK_$1_OS_TYPE}
  if test "x$OPENJDK_$1_OS_TYPE" = xunix; then
    HOTSPOT_$1_OS_TYPE=posix
  fi
  AC_SUBST(HOTSPOT_$1_OS_TYPE)

  HOTSPOT_$1_CPU=${OPENJDK_$1_CPU}
  if test "x$OPENJDK_$1_CPU" = xx86; then
    HOTSPOT_$1_CPU=x86_32
  elif test "x$OPENJDK_$1_CPU" = xsparcv9; then
    HOTSPOT_$1_CPU=sparc
  elif test "x$OPENJDK_$1_CPU" = xppc64; then
    HOTSPOT_$1_CPU=ppc_64
  elif test "x$OPENJDK_$1_CPU" = xppc64le; then
    HOTSPOT_$1_CPU=ppc_64
  fi
  AC_SUBST(HOTSPOT_$1_CPU)

  # This is identical with OPENJDK_*, but define anyway for consistency.
  HOTSPOT_$1_CPU_ARCH=${OPENJDK_$1_CPU_ARCH}
  AC_SUBST(HOTSPOT_$1_CPU_ARCH)

  # Setup HOTSPOT_$1_CPU_DEFINE
  if test "x$OPENJDK_$1_CPU" = xx86; then
    HOTSPOT_$1_CPU_DEFINE=IA32
  elif test "x$OPENJDK_$1_CPU" = xx86_64; then
    HOTSPOT_$1_CPU_DEFINE=AMD64
  elif test "x$OPENJDK_$1_CPU" = xx32; then
    HOTSPOT_$1_CPU_DEFINE=X32
  elif test "x$OPENJDK_$1_CPU" = xsparcv9; then
    HOTSPOT_$1_CPU_DEFINE=SPARC
  elif test "x$OPENJDK_$1_CPU" = xaarch64; then
    HOTSPOT_$1_CPU_DEFINE=AARCH64
  elif test "x$OPENJDK_$1_CPU" = xppc64; then
    HOTSPOT_$1_CPU_DEFINE=PPC64
  elif test "x$OPENJDK_$1_CPU" = xppc64le; then
    HOTSPOT_$1_CPU_DEFINE=PPC64

  # The cpu defines below are for zero, we don't support them directly.
  elif test "x$OPENJDK_$1_CPU" = xsparc; then
    HOTSPOT_$1_CPU_DEFINE=SPARC
  elif test "x$OPENJDK_$1_CPU" = xppc; then
    HOTSPOT_$1_CPU_DEFINE=PPC32
  elif test "x$OPENJDK_$1_CPU" = xs390; then
    HOTSPOT_$1_CPU_DEFINE=S390
  elif test "x$OPENJDK_$1_CPU" = xs390x; then
    HOTSPOT_$1_CPU_DEFINE=S390
  elif test "x$OPENJDK_$1_CPU" = xriscv64; then
    HOTSPOT_$1_CPU_DEFINE=RISCV
  elif test "x$OPENJDK_$1_CPU" != x; then
    HOTSPOT_$1_CPU_DEFINE=$(echo $OPENJDK_$1_CPU | tr a-z A-Z)
  fi
  AC_SUBST(HOTSPOT_$1_CPU_DEFINE)

  # For historical reasons, the OS include directories have odd names.
  OPENJDK_$1_OS_INCLUDE_SUBDIR="$OPENJDK_TARGET_OS"
  if test "x$OPENJDK_TARGET_OS" = "xwindows"; then
    OPENJDK_$1_OS_INCLUDE_SUBDIR="win32"
  elif test "x$OPENJDK_TARGET_OS" = "xmacosx"; then
    OPENJDK_$1_OS_INCLUDE_SUBDIR="darwin"
  fi
  AC_SUBST(OPENJDK_$1_OS_INCLUDE_SUBDIR)
])

AC_DEFUN([PLATFORM_SET_RELEASE_FILE_OS_VALUES],
[
  if test "x$OPENJDK_TARGET_OS" = "xlinux"; then
    RELEASE_FILE_OS_NAME=Linux
  fi
  if test "x$OPENJDK_TARGET_OS" = "xwindows"; then
    RELEASE_FILE_OS_NAME=Windows
  fi
  if test "x$OPENJDK_TARGET_OS" = xmacosx; then
    RELEASE_FILE_OS_NAME="Darwin"
  fi
  if test "x$OPENJDK_TARGET_OS" = "xaix"; then
    RELEASE_FILE_OS_NAME="AIX"
  fi
  RELEASE_FILE_OS_ARCH=${OPENJDK_TARGET_CPU}

  AC_SUBST(RELEASE_FILE_OS_NAME)
  AC_SUBST(RELEASE_FILE_OS_ARCH)
])

AC_DEFUN([PLATFORM_SET_MODULE_TARGET_OS_VALUES],
[
  if test "x$OPENJDK_TARGET_OS" = xmacosx; then
    OPENJDK_MODULE_TARGET_OS_NAME="macos"
  else
    OPENJDK_MODULE_TARGET_OS_NAME="$OPENJDK_TARGET_OS"
  fi

  if test "x$OPENJDK_TARGET_CPU" = xx86_64; then
    OPENJDK_MODULE_TARGET_OS_ARCH="amd64"
  else
    OPENJDK_MODULE_TARGET_OS_ARCH="$OPENJDK_TARGET_CPU"
  fi

  OPENJDK_MODULE_TARGET_PLATFORM="${OPENJDK_MODULE_TARGET_OS_NAME}-${OPENJDK_MODULE_TARGET_OS_ARCH}"
  AC_SUBST(OPENJDK_MODULE_TARGET_PLATFORM)
])

#%%% Build and target systems %%%
AC_DEFUN_ONCE([PLATFORM_SETUP_OPENJDK_BUILD_AND_TARGET],
[
  # Figure out the build and target systems. # Note that in autoconf terminology, "build" is obvious, but "target"
  # is confusing; it assumes you are cross-compiling a cross-compiler (!)  and "target" is thus the target of the
  # product you're building. The target of this build is called "host". Since this is confusing to most people, we
  # have not adopted that system, but use "target" as the platform we are building for. In some places though we need
  # to use the configure naming style.
  AC_CANONICAL_BUILD
  AC_CANONICAL_HOST
  AC_CANONICAL_TARGET

  PLATFORM_EXTRACT_TARGET_AND_BUILD
  PLATFORM_SETUP_TARGET_CPU_BITS
  PLATFORM_SET_MODULE_TARGET_OS_VALUES
  PLATFORM_SET_RELEASE_FILE_OS_VALUES
  PLATFORM_SETUP_LEGACY_VARS

  # Deprecated in JDK 15
  UTIL_DEPRECATED_ARG_ENABLE(deprecated-ports)
])

AC_DEFUN_ONCE([PLATFORM_SETUP_OPENJDK_BUILD_OS_VERSION],
[
  ###############################################################################

  # Note that this is the build platform OS version!

  OS_VERSION="`uname -r | ${SED} 's!\.! !g' | ${SED} 's!-! !g'`"
  OS_VERSION_MAJOR="`${ECHO} ${OS_VERSION} | ${CUT} -f 1 -d ' '`"
  OS_VERSION_MINOR="`${ECHO} ${OS_VERSION} | ${CUT} -f 2 -d ' '`"
  OS_VERSION_MICRO="`${ECHO} ${OS_VERSION} | ${CUT} -f 3 -d ' '`"
  AC_SUBST(OS_VERSION_MAJOR)
  AC_SUBST(OS_VERSION_MINOR)
  AC_SUBST(OS_VERSION_MICRO)
])

AC_DEFUN_ONCE([PLATFORM_SETUP_OPENJDK_TARGET_BITS],
[
  ###############################################################################
  #
  # Now we check if libjvm.so will use 32 or 64 bit pointers for the C/C++ code.
  # (The JVM can use 32 or 64 bit Java pointers but that decision
  # is made at runtime.)
  #

  # Make compilation sanity check
  AC_CHECK_HEADERS([stdio.h], , [
    AC_MSG_NOTICE([Failed to compile stdio.h. This likely implies missing compile dependencies.])
    if test "x$COMPILE_TYPE" = xreduced; then
      HELP_MSG_MISSING_DEPENDENCY([reduced])
      AC_MSG_NOTICE([You are doing a reduced build. Check that you have 32-bit libraries installed. $HELP_MSG])
    elif test "x$COMPILE_TYPE" = xcross; then
      AC_MSG_NOTICE([You are doing a cross-compilation. Check that you have all target platform libraries installed.])
    fi
    AC_MSG_ERROR([Cannot continue.])
  ])

  AC_CHECK_SIZEOF([int *], [1111])

  # AC_CHECK_SIZEOF defines 'ac_cv_sizeof_int_p' to hold the number of bytes used by an 'int*'
  if test "x$ac_cv_sizeof_int_p" = x; then
    # The test failed, lets stick to the assumed value.
    AC_MSG_WARN([The number of bits in the target could not be determined, using $OPENJDK_TARGET_CPU_BITS.])
  else
    TESTED_TARGET_CPU_BITS=`expr 8 \* $ac_cv_sizeof_int_p`

    if test "x$TESTED_TARGET_CPU_BITS" != "x$OPENJDK_TARGET_CPU_BITS"; then
      AC_MSG_NOTICE([The tested number of bits in the target ($TESTED_TARGET_CPU_BITS) differs from the number of bits expected to be found in the target ($OPENJDK_TARGET_CPU_BITS)])
      if test "x$COMPILE_TYPE" = xreduced; then
        HELP_MSG_MISSING_DEPENDENCY([reduced])
        AC_MSG_NOTICE([You are doing a reduced build. Check that you have 32-bit libraries installed. $HELP_MSG])
      elif test "x$COMPILE_TYPE" = xcross; then
        AC_MSG_NOTICE([You are doing a cross-compilation. Check that you have all target platform libraries installed.])
      fi
      AC_MSG_ERROR([Cannot continue.])
    fi
  fi

  AC_MSG_CHECKING([for target address size])
  AC_MSG_RESULT([$OPENJDK_TARGET_CPU_BITS bits])
])

AC_DEFUN_ONCE([PLATFORM_SETUP_OPENJDK_TARGET_ENDIANNESS],
[
  ###############################################################################
  #
  # Is the target little of big endian?
  #
  AC_C_BIGENDIAN([ENDIAN="big"],[ENDIAN="little"],[ENDIAN="unknown"],[ENDIAN="universal_endianness"])

  if test "x$ENDIAN" = xuniversal_endianness; then
    AC_MSG_ERROR([Building with both big and little endianness is not supported])
  fi
  if test "x$ENDIAN" != "x$OPENJDK_TARGET_CPU_ENDIAN"; then
    AC_MSG_ERROR([The tested endian in the target ($ENDIAN) differs from the endian expected to be found in the target ($OPENJDK_TARGET_CPU_ENDIAN)])
  fi
])<|MERGE_RESOLUTION|>--- conflicted
+++ resolved
@@ -190,17 +190,10 @@
       VAR_OS=linux
       VAR_OS_TYPE=unix
       ;;
-<<<<<<< HEAD
     *android*)
       VAR_OS=android
       VAR_OS_TYPE=unix
       ;;
-    *solaris*)
-      VAR_OS=solaris
-      VAR_OS_TYPE=unix
-      ;;
-=======
->>>>>>> 270674ce
     *darwin*)
       VAR_OS=macosx
       VAR_OS_TYPE=unix
