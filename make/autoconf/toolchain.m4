#
# Copyright (c) 2011, 2020, Oracle and/or its affiliates. All rights reserved.
# DO NOT ALTER OR REMOVE COPYRIGHT NOTICES OR THIS FILE HEADER.
#
# This code is free software; you can redistribute it and/or modify it
# under the terms of the GNU General Public License version 2 only, as
# published by the Free Software Foundation.  Oracle designates this
# particular file as subject to the "Classpath" exception as provided
# by Oracle in the LICENSE file that accompanied this code.
#
# This code is distributed in the hope that it will be useful, but WITHOUT
# ANY WARRANTY; without even the implied warranty of MERCHANTABILITY or
# FITNESS FOR A PARTICULAR PURPOSE.  See the GNU General Public License
# version 2 for more details (a copy is included in the LICENSE file that
# accompanied this code).
#
# You should have received a copy of the GNU General Public License version
# 2 along with this work; if not, write to the Free Software Foundation,
# Inc., 51 Franklin St, Fifth Floor, Boston, MA 02110-1301 USA.
#
# Please contact Oracle, 500 Oracle Parkway, Redwood Shores, CA 94065 USA
# or visit www.oracle.com if you need additional information or have any
# questions.
#

########################################################################
# This file is responsible for detecting, verifying and setting up the
# toolchain, i.e. the compiler, linker and related utilities. It will setup
# proper paths to the binaries, but it will not setup any flags.
#
# The binaries used is determined by the toolchain type, which is the family of
# compilers and related tools that are used.
########################################################################

m4_include([toolchain_microsoft.m4])

# All valid toolchains, regardless of platform (used by help.m4)
VALID_TOOLCHAINS_all="gcc clang xlc microsoft"

# These toolchains are valid on different platforms
VALID_TOOLCHAINS_linux="gcc clang"
VALID_TOOLCHAINS_macosx="gcc clang"
VALID_TOOLCHAINS_aix="xlc"
VALID_TOOLCHAINS_windows="microsoft"

# Toolchain descriptions
TOOLCHAIN_DESCRIPTION_clang="clang/LLVM"
TOOLCHAIN_DESCRIPTION_gcc="GNU Compiler Collection"
TOOLCHAIN_DESCRIPTION_microsoft="Microsoft Visual Studio"
TOOLCHAIN_DESCRIPTION_xlc="IBM XL C/C++"

# Minimum supported versions, empty means unspecified
TOOLCHAIN_MINIMUM_VERSION_clang="3.5"
TOOLCHAIN_MINIMUM_VERSION_gcc="5.0"
TOOLCHAIN_MINIMUM_VERSION_microsoft="19.10.0.0" # VS2017
TOOLCHAIN_MINIMUM_VERSION_xlc=""

# Minimum supported linker versions, empty means unspecified
TOOLCHAIN_MINIMUM_LD_VERSION_gcc="2.18"

# Prepare the system so that TOOLCHAIN_CHECK_COMPILER_VERSION can be called.
# Must have CC_VERSION_NUMBER and CXX_VERSION_NUMBER.
# $1 - optional variable prefix for compiler and version variables (BUILD_)
# $2 - optional variable prefix for comparable variable (OPENJDK_BUILD_)
# $3 - optional human readable description for the type of compilers ("build " or "")
AC_DEFUN([TOOLCHAIN_PREPARE_FOR_VERSION_COMPARISONS],
[
  if test "x[$]$1CC_VERSION_NUMBER" != "x[$]$1CXX_VERSION_NUMBER"; then
    AC_MSG_WARN([The $3C and C++ compilers have different version numbers, [$]$1CC_VERSION_NUMBER vs [$]$1CXX_VERSION_NUMBER.])
    AC_MSG_WARN([This typically indicates a broken setup, and is not supported])
  fi

  # We only check CC_VERSION_NUMBER since we assume CXX_VERSION_NUMBER is equal.
  if [ [[ "[$]$1CC_VERSION_NUMBER" =~ (.*\.){4} ]] ]; then
    AC_MSG_WARN([C compiler version number has more than four parts (W.X.Y.Z): [$]$1CC_VERSION_NUMBER. Comparisons might be wrong.])
  fi

  if [ [[  "[$]$1CC_VERSION_NUMBER" =~ [0-9]{6} ]] ]; then
    AC_MSG_WARN([C compiler version number has a part larger than 99999: [$]$1CC_VERSION_NUMBER. Comparisons might be wrong.])
  fi

  $2COMPARABLE_ACTUAL_VERSION=`$AWK -F. '{ printf("%05d%05d%05d%05d\n", [$]1, [$]2, [$]3, [$]4) }' <<< "[$]$1CC_VERSION_NUMBER"`
])

# Check if the configured compiler (C and C++) is of a specific version or
# newer. TOOLCHAIN_PREPARE_FOR_VERSION_COMPARISONS must have been called before.
#
# Arguments:
#   VERSION:   The version string to check against the found version
#   IF_AT_LEAST:   block to run if the compiler is at least this version (>=)
#   IF_OLDER_THAN:   block to run if the compiler is older than this version (<)
#   PREFIX:   Optional variable prefix for compiler to compare version for (OPENJDK_BUILD_)
UTIL_DEFUN_NAMED([TOOLCHAIN_CHECK_COMPILER_VERSION],
    [*VERSION PREFIX IF_AT_LEAST IF_OLDER_THAN], [$@],
[
  # Need to assign to a variable since m4 is blocked from modifying parts in [].
  REFERENCE_VERSION=ARG_VERSION

  if [ [[ "$REFERENCE_VERSION" =~ (.*\.){4} ]] ]; then
    AC_MSG_ERROR([Internal error: Cannot compare to ARG_VERSION, only four parts (W.X.Y.Z) is supported])
  fi

  if [ [[ "$REFERENCE_VERSION" =~ [0-9]{6} ]] ]; then
    AC_MSG_ERROR([Internal error: Cannot compare to ARG_VERSION, only parts < 99999 is supported])
  fi

  # Version comparison method inspired by http://stackoverflow.com/a/24067243
  COMPARABLE_REFERENCE_VERSION=`$AWK -F. '{ printf("%05d%05d%05d%05d\n", [$]1, [$]2, [$]3, [$]4) }' <<< "$REFERENCE_VERSION"`

  if test [$]ARG_PREFIX[COMPARABLE_ACTUAL_VERSION] -ge $COMPARABLE_REFERENCE_VERSION ; then
    :
    ARG_IF_AT_LEAST
  else
    :
    ARG_IF_OLDER_THAN
  fi
])

# Prepare the system so that TOOLCHAIN_CHECK_COMPILER_VERSION can be called.
# Must have LD_VERSION_NUMBER.
# $1 - optional variable prefix for compiler and version variables (BUILD_)
# $2 - optional variable prefix for comparable variable (OPENJDK_BUILD_)
AC_DEFUN([TOOLCHAIN_PREPARE_FOR_LD_VERSION_COMPARISONS],
[
  if [ [[ "[$]$1LD_VERSION_NUMBER" =~ (.*\.){4} ]] ]; then
    AC_MSG_WARN([Linker version number has more than four parts (W.X.Y.Z): [$]$1LD_VERSION_NUMBER. Comparisons might be wrong.])
  fi

  if [ [[  "[$]$1LD_VERSION_NUMBER" =~ [0-9]{6} ]] ]; then
    AC_MSG_WARN([Linker version number has a part larger than 99999: [$]$1LD_VERSION_NUMBER. Comparisons might be wrong.])
  fi

  $2COMPARABLE_ACTUAL_LD_VERSION=`$AWK -F. '{ printf("%05d%05d%05d%05d\n", [$]1, [$]2, [$]3, [$]4) }' <<< "[$]$1LD_VERSION_NUMBER"`
])

# Check if the configured linker is of a specific version or
# newer. TOOLCHAIN_PREPARE_FOR_LD_VERSION_COMPARISONS must have been called before.
#
# Arguments:
#   VERSION:   The version string to check against the found version
#   IF_AT_LEAST:   block to run if the compiler is at least this version (>=)
#   IF_OLDER_THAN:   block to run if the compiler is older than this version (<)
#   PREFIX:   Optional variable prefix for compiler to compare version for (OPENJDK_BUILD_)
UTIL_DEFUN_NAMED([TOOLCHAIN_CHECK_LINKER_VERSION],
    [*VERSION PREFIX IF_AT_LEAST IF_OLDER_THAN], [$@],
[
  # Need to assign to a variable since m4 is blocked from modifying parts in [].
  REFERENCE_VERSION=ARG_VERSION

  if [ [[ "$REFERENCE_VERSION" =~ (.*\.){4} ]] ]; then
    AC_MSG_ERROR([Internal error: Cannot compare to ARG_VERSION, only four parts (W.X.Y.Z) is supported])
  fi

  if [ [[ "$REFERENCE_VERSION" =~ [0-9]{6} ]] ]; then
    AC_MSG_ERROR([Internal error: Cannot compare to ARG_VERSION, only parts < 99999 is supported])
  fi

  # Version comparison method inspired by http://stackoverflow.com/a/24067243
  COMPARABLE_REFERENCE_VERSION=`$AWK -F. '{ printf("%05d%05d%05d%05d\n", [$]1, [$]2, [$]3, [$]4) }' <<< "$REFERENCE_VERSION"`

  if test [$]ARG_PREFIX[COMPARABLE_ACTUAL_LD_VERSION] -ge $COMPARABLE_REFERENCE_VERSION ; then
    :
    ARG_IF_AT_LEAST
  else
    :
    ARG_IF_OLDER_THAN
  fi
])

# Setup a number of variables describing how native output files are
# named on this platform/toolchain.
AC_DEFUN([TOOLCHAIN_SETUP_FILENAME_PATTERNS],
[
  # Define filename patterns
  if test "x$OPENJDK_TARGET_OS" = xwindows; then
    LIBRARY_PREFIX=
    SHARED_LIBRARY_SUFFIX='.dll'
    STATIC_LIBRARY_SUFFIX='.lib'
    SHARED_LIBRARY='[$]1.dll'
    STATIC_LIBRARY='[$]1.lib'
    OBJ_SUFFIX='.obj'
    EXECUTABLE_SUFFIX='.exe'
  else
    LIBRARY_PREFIX=lib
    SHARED_LIBRARY_SUFFIX='.so'
    STATIC_LIBRARY_SUFFIX='.a'
    SHARED_LIBRARY='lib[$]1.so'
    STATIC_LIBRARY='lib[$]1.a'
    OBJ_SUFFIX='.o'
<<<<<<< HEAD
    if test "x$OPENJDK_TARGET_OS" = "xmacosx" || test "x$OPENJDK_TARGET_OS" = "xios" ; then
=======
    EXECUTABLE_SUFFIX=''
    if test "x$OPENJDK_TARGET_OS" = xmacosx; then
>>>>>>> d29c78da
      # For full static builds, we're overloading the SHARED_LIBRARY
      # variables in order to limit the amount of changes required.
      # It would be better to remove SHARED and just use LIBRARY and
      # LIBRARY_SUFFIX for libraries that can be built either
      # shared or static and use STATIC_* for libraries that are
      # always built statically.
      if test "x$STATIC_BUILD" = xtrue; then
        SHARED_LIBRARY='lib[$]1.a'
        SHARED_LIBRARY_SUFFIX='.a'
      else
        SHARED_LIBRARY='lib[$]1.dylib'
        SHARED_LIBRARY_SUFFIX='.dylib'
      fi
    fi
  fi

  AC_SUBST(LIBRARY_PREFIX)
  AC_SUBST(SHARED_LIBRARY_SUFFIX)
  AC_SUBST(STATIC_LIBRARY_SUFFIX)
  AC_SUBST(SHARED_LIBRARY)
  AC_SUBST(STATIC_LIBRARY)
  AC_SUBST(OBJ_SUFFIX)
  AC_SUBST(EXECUTABLE_SUFFIX)
])

# Determine which toolchain type to use, and make sure it is valid for this
# platform. Setup various information about the selected toolchain.
AC_DEFUN_ONCE([TOOLCHAIN_DETERMINE_TOOLCHAIN_TYPE],
[
  AC_ARG_WITH(toolchain-type, [AS_HELP_STRING([--with-toolchain-type],
      [the toolchain type (or family) to use, use '--help' to show possible values @<:@platform dependent@:>@])])

  # Use indirect variable referencing
  toolchain_var_name=VALID_TOOLCHAINS_$OPENJDK_BUILD_OS
  VALID_TOOLCHAINS=${!toolchain_var_name}

  if test "x$OPENJDK_TARGET_OS" = "xmacosx" || test "x$OPENJDK_TARGET_OS" = "xios" ; then
    if test -n "$XCODEBUILD"; then
      # On Mac OS X, default toolchain to clang after Xcode 5
      XCODE_VERSION_OUTPUT=`"$XCODEBUILD" -version 2>&1 | $HEAD -n 1`
      $ECHO "$XCODE_VERSION_OUTPUT" | $GREP "Xcode " > /dev/null
      if test $? -ne 0; then
        AC_MSG_NOTICE([xcodebuild output: $XCODE_VERSION_OUTPUT])
        AC_MSG_ERROR([Failed to determine Xcode version.])
      fi
      XCODE_MAJOR_VERSION=`$ECHO $XCODE_VERSION_OUTPUT | \
          $SED -e 's/^Xcode \(@<:@1-9@:>@@<:@0-9.@:>@*\)/\1/' | \
          $CUT -f 1 -d .`
      AC_MSG_NOTICE([Xcode major version: $XCODE_MAJOR_VERSION])
      if test $XCODE_MAJOR_VERSION -ge 5; then
          DEFAULT_TOOLCHAIN="clang"
      else
          DEFAULT_TOOLCHAIN="gcc"
      fi
    else
      # If Xcode is not installed, but the command line tools are
      # then we can't run xcodebuild. On these systems we should
      # default to clang
      DEFAULT_TOOLCHAIN="clang"
    fi
  else
    # First toolchain type in the list is the default
    DEFAULT_TOOLCHAIN=${VALID_TOOLCHAINS%% *}
  fi

  if test "x$with_toolchain_type" = xlist; then
    # List all toolchains
    AC_MSG_NOTICE([The following toolchains are valid on this platform:])
    for toolchain in $VALID_TOOLCHAINS; do
      toolchain_var_name=TOOLCHAIN_DESCRIPTION_$toolchain
      TOOLCHAIN_DESCRIPTION=${!toolchain_var_name}
      $PRINTF "  %-10s  %s\n" $toolchain "$TOOLCHAIN_DESCRIPTION"
    done

    exit 0
  elif test "x$with_toolchain_type" != x; then
    # User override; check that it is valid
    if test "x${VALID_TOOLCHAINS/$with_toolchain_type/}" = "x${VALID_TOOLCHAINS}"; then
      AC_MSG_NOTICE([Toolchain type $with_toolchain_type is not valid on this platform.])
      AC_MSG_NOTICE([Valid toolchains: $VALID_TOOLCHAINS.])
      AC_MSG_ERROR([Cannot continue.])
    fi
    TOOLCHAIN_TYPE=$with_toolchain_type
  else
    # No flag given, use default
    TOOLCHAIN_TYPE=$DEFAULT_TOOLCHAIN
  fi
  AC_SUBST(TOOLCHAIN_TYPE)

  # on AIX, check for xlclang++ on the PATH and TOOLCHAIN_PATH and use it if it is available
  if test "x$OPENJDK_TARGET_OS" = xaix; then
    if test "x$TOOLCHAIN_PATH" != x; then
      XLC_TEST_PATH=${TOOLCHAIN_PATH}/
    fi

    XLCLANG_VERSION_OUTPUT=`${XLC_TEST_PATH}xlclang++ -qversion 2>&1 | $HEAD -n 1`
    $ECHO "$XLCLANG_VERSION_OUTPUT" | $GREP "IBM XL C/C++ for AIX" > /dev/null
    if test $? -eq 0; then
      AC_MSG_NOTICE([xlclang++ output: $XLCLANG_VERSION_OUTPUT])
    else
      AC_MSG_ERROR([xlclang++ version output check failed, output: $XLCLANG_VERSION_OUTPUT])
    fi
  fi

  TOOLCHAIN_CC_BINARY_clang="clang"
  TOOLCHAIN_CC_BINARY_gcc="gcc"
  TOOLCHAIN_CC_BINARY_microsoft="cl"
  TOOLCHAIN_CC_BINARY_xlc="xlclang"

  TOOLCHAIN_CXX_BINARY_clang="clang++"
  TOOLCHAIN_CXX_BINARY_gcc="g++"
  TOOLCHAIN_CXX_BINARY_microsoft="cl"
  TOOLCHAIN_CXX_BINARY_xlc="xlclang++"

  # Use indirect variable referencing
  toolchain_var_name=TOOLCHAIN_DESCRIPTION_$TOOLCHAIN_TYPE
  TOOLCHAIN_DESCRIPTION=${!toolchain_var_name}
  toolchain_var_name=TOOLCHAIN_MINIMUM_VERSION_$TOOLCHAIN_TYPE
  TOOLCHAIN_MINIMUM_VERSION=${!toolchain_var_name}
  toolchain_var_name=TOOLCHAIN_MINIMUM_LD_VERSION_$TOOLCHAIN_TYPE
  TOOLCHAIN_MINIMUM_LD_VERSION=${!toolchain_var_name}
  toolchain_var_name=TOOLCHAIN_CC_BINARY_$TOOLCHAIN_TYPE
  TOOLCHAIN_CC_BINARY=${!toolchain_var_name}
  toolchain_var_name=TOOLCHAIN_CXX_BINARY_$TOOLCHAIN_TYPE
  TOOLCHAIN_CXX_BINARY=${!toolchain_var_name}

  TOOLCHAIN_SETUP_FILENAME_PATTERNS

  if test "x$TOOLCHAIN_TYPE" = "x$DEFAULT_TOOLCHAIN"; then
    AC_MSG_NOTICE([Using default toolchain $TOOLCHAIN_TYPE ($TOOLCHAIN_DESCRIPTION)])
  else
    AC_MSG_NOTICE([Using user selected toolchain $TOOLCHAIN_TYPE ($TOOLCHAIN_DESCRIPTION). Default toolchain is $DEFAULT_TOOLCHAIN.])
  fi
])

# Before we start detecting the toolchain executables, we might need some
# special setup, e.g. additional paths etc.
AC_DEFUN_ONCE([TOOLCHAIN_PRE_DETECTION],
[
  # Store the CFLAGS etc passed to the configure script.
  ORG_CFLAGS="$CFLAGS"
  ORG_CXXFLAGS="$CXXFLAGS"

  # autoconf magic only relies on PATH, so update it if tools dir is specified
  OLD_PATH="$PATH"

  if test "x$XCODE_VERSION_OUTPUT" != x; then
    # For Xcode, we set the Xcode version as TOOLCHAIN_VERSION
    TOOLCHAIN_VERSION=`$ECHO $XCODE_VERSION_OUTPUT | $CUT -f 2 -d ' '`
    TOOLCHAIN_DESCRIPTION="$TOOLCHAIN_DESCRIPTION from Xcode $TOOLCHAIN_VERSION"
  fi
  AC_SUBST(TOOLCHAIN_VERSION)

  # Finally prepend TOOLCHAIN_PATH to the PATH, to allow --with-tools-dir to
  # override all other locations.
  if test "x$TOOLCHAIN_PATH" != x; then
    export PATH=$TOOLCHAIN_PATH:$PATH
  fi
])

# Restore path, etc
AC_DEFUN_ONCE([TOOLCHAIN_POST_DETECTION],
[
  # Restore old path, except for the microsoft toolchain, which requires the
  # toolchain path to remain in place. Otherwise the compiler will not work in
  # some siutations in later configure checks.
  if test "x$TOOLCHAIN_TYPE" != "xmicrosoft"; then
    PATH="$OLD_PATH"
  fi

  # Restore the flags to the user specified values.
  # This is necessary since AC_PROG_CC defaults CFLAGS to "-g -O2"
  CFLAGS="$ORG_CFLAGS"
  CXXFLAGS="$ORG_CXXFLAGS"
])

# Check if a compiler is of the toolchain type we expect, and save the version
# information from it. If the compiler does not match the expected type,
# this function will abort using AC_MSG_ERROR. If it matches, the version will
# be stored in CC_VERSION_NUMBER/CXX_VERSION_NUMBER (as a dotted number), and
# the full version string in CC_VERSION_STRING/CXX_VERSION_STRING.
#
# $1 = compiler to test (CC or CXX)
# $2 = human readable name of compiler (C or C++)
AC_DEFUN([TOOLCHAIN_EXTRACT_COMPILER_VERSION],
[
  COMPILER=[$]$1
  COMPILER_NAME=$2

  if test  "x$TOOLCHAIN_TYPE" = xxlc; then
    # xlc -qversion output typically looks like
    #     IBM XL C/C++ for AIX, V11.1 (5724-X13)
    #     Version: 11.01.0000.0015
    COMPILER_VERSION_OUTPUT=`$COMPILER -qversion 2>&1`
    # Check that this is likely to be the IBM XL C compiler.
    $ECHO "$COMPILER_VERSION_OUTPUT" | $GREP "IBM XL C" > /dev/null
    if test $? -ne 0; then
      ALT_VERSION_OUTPUT=`$COMPILER --version 2>&1`
      AC_MSG_NOTICE([The $COMPILER_NAME compiler (located as $COMPILER) does not seem to be the required $TOOLCHAIN_TYPE compiler.])
      AC_MSG_NOTICE([The result from running with -qversion was: "$COMPILER_VERSION_OUTPUT"])
      AC_MSG_NOTICE([The result from running with --version was: "$ALT_VERSION_OUTPUT"])
      AC_MSG_ERROR([A $TOOLCHAIN_TYPE compiler is required. Try setting --with-tools-dir.])
    fi
    # Collapse compiler output into a single line
    COMPILER_VERSION_STRING=`$ECHO $COMPILER_VERSION_OUTPUT`
    COMPILER_VERSION_NUMBER=`$ECHO $COMPILER_VERSION_OUTPUT | \
        $SED -e 's/^.*, V\(@<:@1-9@:>@@<:@0-9.@:>@*\).*$/\1/'`
  elif test  "x$TOOLCHAIN_TYPE" = xmicrosoft; then
    # There is no specific version flag, but all output starts with a version string.
    # First line typically looks something like:
    # Microsoft (R) 32-bit C/C++ Optimizing Compiler Version 16.00.40219.01 for 80x86
    # but the compiler name may vary depending on locale.
    COMPILER_VERSION_OUTPUT=`$COMPILER 2>&1 1>/dev/null | $HEAD -n 1 | $TR -d '\r'`
    # Check that this is likely to be Microsoft CL.EXE.
    $ECHO "$COMPILER_VERSION_OUTPUT" | $GREP "Microsoft" > /dev/null
    if test $? -ne 0; then
      AC_MSG_NOTICE([The $COMPILER_NAME compiler (located as $COMPILER) does not seem to be the required $TOOLCHAIN_TYPE compiler.])
      AC_MSG_NOTICE([The result from running it was: "$COMPILER_VERSION_OUTPUT"])
      AC_MSG_ERROR([A $TOOLCHAIN_TYPE compiler is required. Try setting --with-tools-dir.])
    fi
    # Collapse compiler output into a single line
    COMPILER_VERSION_STRING=`$ECHO $COMPILER_VERSION_OUTPUT`
    COMPILER_VERSION_NUMBER=`$ECHO $COMPILER_VERSION_OUTPUT | \
        $SED -e 's/^.*ersion.\(@<:@1-9@:>@@<:@0-9.@:>@*\) .*$/\1/'`
  elif test  "x$TOOLCHAIN_TYPE" = xgcc; then
    # gcc --version output typically looks like
    #     gcc (Ubuntu/Linaro 4.8.1-10ubuntu9) 4.8.1
    #     Copyright (C) 2013 Free Software Foundation, Inc.
    #     This is free software; see the source for copying conditions.  There is NO
    #     warranty; not even for MERCHANTABILITY or FITNESS FOR A PARTICULAR PURPOSE.
    COMPILER_VERSION_OUTPUT=`$COMPILER --version 2>&1`
    # Check that this is likely to be GCC.
    $ECHO "$COMPILER_VERSION_OUTPUT" | $GREP "Free Software Foundation" > /dev/null
    if test $? -ne 0; then
      AC_MSG_NOTICE([The $COMPILER_NAME compiler (located as $COMPILER) does not seem to be the required $TOOLCHAIN_TYPE compiler.])
      AC_MSG_NOTICE([The result from running with --version was: "$COMPILER_VERSION"])
      AC_MSG_ERROR([A $TOOLCHAIN_TYPE compiler is required. Try setting --with-tools-dir.])
    fi
    # Remove Copyright and legalese from version string, and
    # collapse into a single line
    COMPILER_VERSION_STRING=`$ECHO $COMPILER_VERSION_OUTPUT | \
        $SED -e 's/ *Copyright .*//'`
    COMPILER_VERSION_NUMBER=`$ECHO $COMPILER_VERSION_OUTPUT | \
        $SED -e 's/^.* \(@<:@1-9@:>@<:@0-9@:>@*\.@<:@0-9.@:>@*\)@<:@^0-9.@:>@.*$/\1/'`
  elif test  "x$TOOLCHAIN_TYPE" = xclang; then
    # clang --version output typically looks like
    #    Apple LLVM version 5.0 (clang-500.2.79) (based on LLVM 3.3svn)
    #    clang version 3.3 (tags/RELEASE_33/final)
    # or
    #    Debian clang version 3.2-7ubuntu1 (tags/RELEASE_32/final) (based on LLVM 3.2)
    #    Target: x86_64-pc-linux-gnu
    #    Thread model: posix
    COMPILER_VERSION_OUTPUT=`$COMPILER --version 2>&1`
    # Check that this is likely to be clang
    $ECHO "$COMPILER_VERSION_OUTPUT" | $GREP "clang" > /dev/null
    if test $? -ne 0; then
      AC_MSG_NOTICE([The $COMPILER_NAME compiler (located as $COMPILER) does not seem to be the required $TOOLCHAIN_TYPE compiler.])
      AC_MSG_NOTICE([The result from running with --version was: "$COMPILER_VERSION_OUTPUT"])
      AC_MSG_ERROR([A $TOOLCHAIN_TYPE compiler is required. Try setting --with-tools-dir.])
    fi
    # Collapse compiler output into a single line
    COMPILER_VERSION_STRING=`$ECHO $COMPILER_VERSION_OUTPUT`
    COMPILER_VERSION_NUMBER=`$ECHO $COMPILER_VERSION_OUTPUT | \
        $SED -e 's/^.* version \(@<:@1-9@:>@@<:@0-9.@:>@*\).*$/\1/'`
  else
      AC_MSG_ERROR([Unknown toolchain type $TOOLCHAIN_TYPE.])
  fi
  # This sets CC_VERSION_NUMBER or CXX_VERSION_NUMBER. (This comment is a grep marker)
  $1_VERSION_NUMBER="$COMPILER_VERSION_NUMBER"
  # This sets CC_VERSION_STRING or CXX_VERSION_STRING. (This comment is a grep marker)
  $1_VERSION_STRING="$COMPILER_VERSION_STRING"

  AC_MSG_NOTICE([Using $TOOLCHAIN_TYPE $COMPILER_NAME compiler version $COMPILER_VERSION_NUMBER @<:@$COMPILER_VERSION_STRING@:>@])
])

# Try to locate the given C or C++ compiler in the path, or otherwise.
#
# $1 = compiler to test (CC or CXX)
# $2 = human readable name of compiler (C or C++)
# $3 = compiler name to search for
AC_DEFUN([TOOLCHAIN_FIND_COMPILER],
[
  COMPILER_NAME=$2
  SEARCH_LIST="$3"

  if test "x[$]$1" != x; then
    # User has supplied compiler name already, always let that override.
    AC_MSG_NOTICE([Will use user supplied compiler $1=[$]$1])
    if test "x`basename [$]$1`" = "x[$]$1"; then
      # A command without a complete path is provided, search $PATH.

      UTIL_LOOKUP_PROGS(POTENTIAL_$1, [$]$1)
      if test "x$POTENTIAL_$1" != x; then
        $1=$POTENTIAL_$1
      else
        AC_MSG_ERROR([User supplied compiler $1=[$]$1 could not be found])
      fi
    else
      # Otherwise it might already be a complete path
      if test ! -x "[$]$1"; then
        AC_MSG_ERROR([User supplied compiler $1=[$]$1 does not exist])
      fi
    fi
  else
    # No user supplied value. Locate compiler ourselves.

    # If we are cross compiling, assume cross compilation tools follows the
    # cross compilation standard where they are prefixed with the autoconf
    # standard name for the target. For example the binary
    # i686-sun-solaris2.10-gcc will cross compile for i686-sun-solaris2.10.
    # If we are not cross compiling, then the default compiler name will be
    # used.

    UTIL_LOOKUP_TOOLCHAIN_PROGS(POTENTIAL_$1, $SEARCH_LIST)
    if test "x$POTENTIAL_$1" != x; then
      $1=$POTENTIAL_$1
    else
      HELP_MSG_MISSING_DEPENDENCY([devkit])
      AC_MSG_ERROR([Could not find a $COMPILER_NAME compiler. $HELP_MSG])
    fi
  fi

  # Now we have a compiler binary in $1. Make sure it's okay.
  TEST_COMPILER="[$]$1"

  AC_MSG_CHECKING([resolved symbolic links for $1])
  SYMLINK_ORIGINAL="$TEST_COMPILER"
  UTIL_REMOVE_SYMBOLIC_LINKS(SYMLINK_ORIGINAL)
  if test "x$TEST_COMPILER" = "x$SYMLINK_ORIGINAL"; then
    AC_MSG_RESULT([no symlink])
  else
    AC_MSG_RESULT([$SYMLINK_ORIGINAL])

    # We can't handle ccache by gcc wrappers, since we need to know if we're
    # using ccache. Instead ccache usage must be controlled by a configure option.
    COMPILER_BASENAME=`$BASENAME "$SYMLINK_ORIGINAL"`
    if test "x$COMPILER_BASENAME" = "xccache"; then
      AC_MSG_NOTICE([Please use --enable-ccache instead of providing a wrapped compiler.])
      AC_MSG_ERROR([$TEST_COMPILER is a symbolic link to ccache. This is not supported.])
    fi
  fi

  TOOLCHAIN_EXTRACT_COMPILER_VERSION([$1], [$COMPILER_NAME])
])

# Retrieve the linker version number and store it in LD_VERSION_NUMBER
# (as a dotted number), and
# the full version string in LD_VERSION_STRING.
#
# $1 = linker to test (LD or BUILD_LD)
# $2 = human readable name of linker (Linker or BuildLinker)
AC_DEFUN([TOOLCHAIN_EXTRACT_LD_VERSION],
[
  LINKER=[$]$1
  LINKER_NAME="$2"

  if test  "x$TOOLCHAIN_TYPE" = xxlc; then
    LINKER_VERSION_STRING="Unknown"
    LINKER_VERSION_NUMBER="0.0"
  elif test  "x$TOOLCHAIN_TYPE" = xmicrosoft; then
    # There is no specific version flag, but all output starts with a version string.
    # First line typically looks something like:
    #   Microsoft (R) Incremental Linker Version 12.00.31101.0
    LINKER_VERSION_STRING=`$LINKER 2>&1 | $HEAD -n 1 | $TR -d '\r'`
    # Extract version number
    [ LINKER_VERSION_NUMBER=`$ECHO $LINKER_VERSION_STRING | \
        $SED -e 's/.* \([0-9][0-9]*\(\.[0-9][0-9]*\)*\).*/\1/'` ]
  elif test  "x$TOOLCHAIN_TYPE" = xgcc; then
    # gcc -Wl,-version output typically looks like:
    #   GNU ld (GNU Binutils for Ubuntu) 2.26.1
    #   Copyright (C) 2015 Free Software Foundation, Inc.
    #   This program is free software; [...]
    # If using gold it will look like:
    #   GNU gold (GNU Binutils 2.30) 1.15
    LINKER_VERSION_STRING=`$LINKER -Wl,--version 2> /dev/null | $HEAD -n 1`
    # Extract version number
    if [ [[ "$LINKER_VERSION_STRING" == *gold* ]] ]; then
      [ LINKER_VERSION_NUMBER=`$ECHO $LINKER_VERSION_STRING | \
          $SED -e 's/.* \([0-9][0-9]*\(\.[0-9][0-9]*\)*\).*) .*/\1/'` ]
    else
      [ LINKER_VERSION_NUMBER=`$ECHO $LINKER_VERSION_STRING | \
          $SED -e 's/.* \([0-9][0-9]*\(\.[0-9][0-9]*\)*\).*/\1/'` ]
    fi
  elif test  "x$TOOLCHAIN_TYPE" = xclang; then
    # clang -Wl,-v output typically looks like
    #   @(#)PROGRAM:ld  PROJECT:ld64-305
    #   configured to support archs: armv6 armv7 armv7s arm64 i386 x86_64 x86_64h armv6m armv7k armv7m armv7em (tvOS)
    #   Library search paths: [...]
    # or
    #   GNU ld (GNU Binutils for Ubuntu) 2.26.1

    LINKER_VERSION_STRING=`$LINKER -Wl,-v 2>&1 | $HEAD -n 1`
    # Check if we're using the GNU ld
    $ECHO "$LINKER_VERSION_STRING" | $GREP "GNU" > /dev/null
    if test $? -eq 0; then
      # Extract version number
      [ LINKER_VERSION_NUMBER=`$ECHO $LINKER_VERSION_STRING | \
          $SED -e 's/.* \([0-9][0-9]*\(\.[0-9][0-9]*\)*\).*/\1/'` ]
    else
      # Extract version number
      [ LINKER_VERSION_NUMBER=`$ECHO $LINKER_VERSION_STRING | \
          $SED -e 's/.*-\([0-9][0-9]*\)/\1/'` ]
    fi
  fi

  $1_VERSION_NUMBER="$LINKER_VERSION_NUMBER"
  $1_VERSION_STRING="$LINKER_VERSION_STRING"

  AC_MSG_NOTICE([Using $TOOLCHAIN_TYPE $LINKER_NAME version $LINKER_VERSION_NUMBER @<:@$LINKER_VERSION_STRING@:>@])
])

# Make sure we did not pick up /usr/bin/link, which is the unix-style link
# executable.
#
# $1 = linker to test (LD or BUILD_LD)
AC_DEFUN(TOOLCHAIN_VERIFY_LINK_BINARY,
[
  LINKER=[$]$1

  AC_MSG_CHECKING([if the found link.exe is actually the Visual Studio linker])
  $LINKER --version > /dev/null
  if test $? -eq 0 ; then
    AC_MSG_RESULT([no])
    AC_MSG_ERROR([$LINKER is the winenv link tool. Please check your PATH and rerun configure.])
  else
    AC_MSG_RESULT([yes])
  fi
])
# Detect the core components of the toolchain, i.e. the compilers (CC and CXX),
# preprocessor (CPP and CXXCPP), the linker (LD), the assembler (AS) and the
# archiver (AR). Verify that the compilers are correct according to the
# toolchain type.
AC_DEFUN_ONCE([TOOLCHAIN_DETECT_TOOLCHAIN_CORE],
[
  #
  # Setup the compilers (CC and CXX)
  #
  TOOLCHAIN_FIND_COMPILER([CC], [C], $TOOLCHAIN_CC_BINARY)
  # Now that we have resolved CC ourself, let autoconf have its go at it
  AC_PROG_CC([$CC])

  TOOLCHAIN_FIND_COMPILER([CXX], [C++], $TOOLCHAIN_CXX_BINARY)
  # Now that we have resolved CXX ourself, let autoconf have its go at it
  AC_PROG_CXX([$CXX])

  # This is the compiler version number on the form X.Y[.Z]
  AC_SUBST(CC_VERSION_NUMBER)
  AC_SUBST(CXX_VERSION_NUMBER)

  TOOLCHAIN_PREPARE_FOR_VERSION_COMPARISONS

  if test "x$TOOLCHAIN_MINIMUM_VERSION" != x; then
    TOOLCHAIN_CHECK_COMPILER_VERSION(VERSION: $TOOLCHAIN_MINIMUM_VERSION,
        IF_OLDER_THAN: [
          AC_MSG_WARN([You are using $TOOLCHAIN_TYPE older than $TOOLCHAIN_MINIMUM_VERSION. This is not a supported configuration.])
        ]
    )
  fi

  #
  # Setup the preprocessor (CPP and CXXCPP)
  #
  AC_PROG_CPP
  UTIL_FIXUP_EXECUTABLE(CPP)
  AC_PROG_CXXCPP
  UTIL_FIXUP_EXECUTABLE(CXXCPP)

  #
  # Setup the linker (LD)
  #
  if test "x$TOOLCHAIN_TYPE" = xmicrosoft; then
    # In the Microsoft toolchain we have a separate LD command "link".
    UTIL_LOOKUP_TOOLCHAIN_PROGS(LD, link)
    TOOLCHAIN_VERIFY_LINK_BINARY(LD)
    LDCXX="$LD"
    # jaotc being a windows program expects the linker to be supplied with exe suffix.but without
    # fixpath
    LD_JAOTC="${LD##$FIXPATH }"
  else
    # All other toolchains use the compiler to link.
    LD="$CC"
    LDCXX="$CXX"
    # jaotc expects 'ld' as the linker rather than the compiler.
    UTIL_LOOKUP_TOOLCHAIN_PROGS(LD_JAOTC, ld)
  fi
  AC_SUBST(LD)
  AC_SUBST(LD_JAOTC)
  # FIXME: it should be CXXLD, according to standard (cf CXXCPP)
  AC_SUBST(LDCXX)

  TOOLCHAIN_EXTRACT_LD_VERSION([LD], [linker])
  TOOLCHAIN_PREPARE_FOR_LD_VERSION_COMPARISONS

  if test "x$TOOLCHAIN_MINIMUM_LD_VERSION" != x; then
    TOOLCHAIN_CHECK_LINKER_VERSION(VERSION: $TOOLCHAIN_MINIMUM_LD_VERSION,
        IF_OLDER_THAN: [
          AC_MSG_WARN([You are using a linker older than $TOOLCHAIN_MINIMUM_LD_VERSION. This is not a supported configuration.])
        ]
    )
  fi

  #
  # Setup the assembler (AS)
  #
  if test "x$TOOLCHAIN_TYPE" != xmicrosoft; then
    AS="$CC -c"
  else
    # On windows, the assember is "ml.exe"
    UTIL_LOOKUP_TOOLCHAIN_PROGS(AS, ml)
  fi
  AC_SUBST(AS)

  #
  # Setup the archiver (AR)
  #
  if test "x$TOOLCHAIN_TYPE" = xmicrosoft; then
    # The corresponding ar tool is lib.exe (used to create static libraries)
    UTIL_LOOKUP_TOOLCHAIN_PROGS(AR, lib)
  elif test "x$TOOLCHAIN_TYPE" = xgcc; then
    UTIL_LOOKUP_TOOLCHAIN_PROGS(AR, ar gcc-ar)
  else
    UTIL_LOOKUP_TOOLCHAIN_PROGS(AR, ar)
  fi
])

# Setup additional tools that is considered a part of the toolchain, but not the
# core part. Many of these are highly platform-specific and do not exist,
# and/or are not needed on all platforms.
AC_DEFUN_ONCE([TOOLCHAIN_DETECT_TOOLCHAIN_EXTRA],
[
  if test "x$OPENJDK_TARGET_OS" = "xmacosx"; then
    UTIL_LOOKUP_PROGS(LIPO, lipo)
    UTIL_REQUIRE_PROGS(OTOOL, otool)
    UTIL_REQUIRE_PROGS(INSTALL_NAME_TOOL, install_name_tool)
  fi

  if test "x$TOOLCHAIN_TYPE" = xmicrosoft; then
    # Setup the manifest tool (MT)
    UTIL_LOOKUP_TOOLCHAIN_PROGS(MT, mt)
    # Setup the resource compiler (RC)
    UTIL_LOOKUP_TOOLCHAIN_PROGS(RC, rc)
    UTIL_LOOKUP_TOOLCHAIN_PROGS(DUMPBIN, dumpbin)
  fi

  if test "x$OPENJDK_TARGET_OS" != xwindows; then
    UTIL_LOOKUP_TOOLCHAIN_PROGS(STRIP, strip)
    if test "x$TOOLCHAIN_TYPE" = xgcc; then
      UTIL_LOOKUP_TOOLCHAIN_PROGS(NM, nm gcc-nm)
    else
      UTIL_LOOKUP_TOOLCHAIN_PROGS(NM, nm)
    fi
    GNM="$NM"
    AC_SUBST(GNM)
  fi

  # objcopy is used for moving debug symbols to separate files when
  # full debug symbols are enabled.
  if test "x$OPENJDK_TARGET_OS" = xlinux; then
    UTIL_LOOKUP_TOOLCHAIN_PROGS(OBJCOPY, gobjcopy objcopy)
  fi

  UTIL_LOOKUP_TOOLCHAIN_PROGS(OBJDUMP, gobjdump objdump)

  case $TOOLCHAIN_TYPE in
    gcc|clang)
      UTIL_REQUIRE_TOOLCHAIN_PROGS(CXXFILT, c++filt)
      ;;
  esac
])

# Setup the build tools (i.e, the compiler and linker used to build programs
# that should be run on the build platform, not the target platform, as a build
# helper). Since the non-cross-compile case uses the normal, target compilers
# for this, we can only do this after these have been setup.
AC_DEFUN_ONCE([TOOLCHAIN_SETUP_BUILD_COMPILERS],
[
  if test "x$COMPILE_TYPE" = "xcross"; then
    # Now we need to find a C/C++ compiler that can build executables for the
    # build platform. We can't use the AC_PROG_CC macro, since it can only be
    # used once. Also, we need to do this without adding a tools dir to the
    # path, otherwise we might pick up cross-compilers which don't use standard
    # naming.

    OLDPATH="$PATH"

    AC_ARG_WITH(build-devkit, [AS_HELP_STRING([--with-build-devkit],
        [Devkit to use for the build platform toolchain])])
    if test "x$with_build_devkit" = "xyes"; then
      AC_MSG_ERROR([--with-build-devkit must have a value])
    elif test -n "$with_build_devkit"; then
      if test ! -d "$with_build_devkit"; then
        AC_MSG_ERROR([--with-build-devkit points to non existing dir: $with_build_devkit])
      else
        UTIL_FIXUP_PATH([with_build_devkit])
        BUILD_DEVKIT_ROOT="$with_build_devkit"
        # Check for a meta data info file in the root of the devkit
        if test -f "$BUILD_DEVKIT_ROOT/devkit.info"; then
          # Process devkit.info so that existing devkit variables are not
          # modified by this
          $SED -e "s/^DEVKIT_/BUILD_DEVKIT_/g" \
              -e "s/\$DEVKIT_ROOT/\$BUILD_DEVKIT_ROOT/g" \
              -e "s/\$host/\$build/g" \
              $BUILD_DEVKIT_ROOT/devkit.info \
              > $CONFIGURESUPPORT_OUTPUTDIR/build-devkit.info
          . $CONFIGURESUPPORT_OUTPUTDIR/build-devkit.info
          # This potentially sets the following:
          # A descriptive name of the devkit
          BASIC_EVAL_BUILD_DEVKIT_VARIABLE([BUILD_DEVKIT_NAME])
          # Corresponds to --with-extra-path
          BASIC_EVAL_BUILD_DEVKIT_VARIABLE([BUILD_DEVKIT_EXTRA_PATH])
          # Corresponds to --with-toolchain-path
          BASIC_EVAL_BUILD_DEVKIT_VARIABLE([BUILD_DEVKIT_TOOLCHAIN_PATH])
          # Corresponds to --with-sysroot
          BASIC_EVAL_BUILD_DEVKIT_VARIABLE([BUILD_DEVKIT_SYSROOT])

          if test "x$TOOLCHAIN_TYPE" = xmicrosoft; then
            BASIC_EVAL_BUILD_DEVKIT_VARIABLE([BUILD_DEVKIT_VS_INCLUDE])
            BASIC_EVAL_BUILD_DEVKIT_VARIABLE([BUILD_DEVKIT_VS_LIB])
          fi
        fi

        AC_MSG_CHECKING([for build platform devkit])
        if test "x$BUILD_DEVKIT_NAME" != x; then
          AC_MSG_RESULT([$BUILD_DEVKIT_NAME in $BUILD_DEVKIT_ROOT])
        else
          AC_MSG_RESULT([$BUILD_DEVKIT_ROOT])
        fi

        # Fallback default of just /bin if DEVKIT_PATH is not defined
        if test "x$BUILD_DEVKIT_TOOLCHAIN_PATH" = x; then
          BUILD_DEVKIT_TOOLCHAIN_PATH="$BUILD_DEVKIT_ROOT/bin"
        fi
        PATH="$BUILD_DEVKIT_TOOLCHAIN_PATH:$BUILD_DEVKIT_EXTRA_PATH"

        BUILD_SYSROOT="$BUILD_DEVKIT_SYSROOT"

        if test "x$TOOLCHAIN_TYPE" = xmicrosoft; then
          # For historical reasons, paths are separated by ; in devkit.info
          BUILD_VS_INCLUDE="${BUILD_DEVKIT_VS_INCLUDE//;/:}"
          BUILD_VS_LIB="${BUILD_DEVKIT_VS_LIB//;/:}"

          TOOLCHAIN_SETUP_VISUAL_STUDIO_SYSROOT_FLAGS(BUILD_, BUILD_)
        fi
      fi
    else
      if test "x$TOOLCHAIN_TYPE" = xmicrosoft; then
        # If we got no devkit, we need to go hunting for the proper env
        TOOLCHAIN_FIND_VISUAL_STUDIO_BAT_FILE($OPENJDK_BUILD_CPU, [$TOOLCHAIN_VERSION])
        TOOLCHAIN_EXTRACT_VISUAL_STUDIO_ENV($OPENJDK_BUILD_CPU, BUILD_)

        # We cannot currently export the VS_PATH to spec.gmk. This is probably
        # strictly not correct, but seems to work anyway.

        # Convert VS_INCLUDE and VS_LIB into sysroot flags
        TOOLCHAIN_SETUP_VISUAL_STUDIO_SYSROOT_FLAGS(BUILD_)
      fi
    fi

    if test "x$TOOLCHAIN_TYPE" = xmicrosoft; then
      UTIL_REQUIRE_PROGS(BUILD_CC, cl, [$VS_PATH])
      UTIL_REQUIRE_PROGS(BUILD_CXX, cl, [$VS_PATH])

      # On windows, the assember is "ml.exe". We currently don't need this so
      # do not require.
      UTIL_LOOKUP_PROGS(BUILD_AS, ml, [$VS_PATH])

      # On windows, the ar tool is lib.exe (used to create static libraries).
      # We currently don't need this so do not require.
      UTIL_LOOKUP_PROGS(BUILD_AR, lib, [$VS_PATH])

      # In the Microsoft toolchain we have a separate LD command "link".
      UTIL_REQUIRE_PROGS(BUILD_LD, link, [$VS_PATH])
      TOOLCHAIN_VERIFY_LINK_BINARY(BUILD_LD)
      BUILD_LDCXX="$BUILD_LD"
    else
      if test "x$OPENJDK_BUILD_OS" = xmacosx; then
        UTIL_REQUIRE_PROGS(BUILD_CC, clang cc gcc)
        UTIL_REQUIRE_PROGS(BUILD_CXX, clang++ CC g++)
      else
        UTIL_REQUIRE_PROGS(BUILD_CC, cc gcc)
        UTIL_REQUIRE_PROGS(BUILD_CXX, CC g++)
      fi
      UTIL_LOOKUP_PROGS(BUILD_NM, nm gcc-nm)
      UTIL_LOOKUP_PROGS(BUILD_AR, ar gcc-ar lib)
      UTIL_LOOKUP_PROGS(BUILD_OBJCOPY, objcopy)
      UTIL_LOOKUP_PROGS(BUILD_STRIP, strip)
      # Assume the C compiler is the assembler
      BUILD_AS="$BUILD_CC -c"
      # Just like for the target compiler, use the compiler as linker
      BUILD_LD="$BUILD_CC"
      BUILD_LDCXX="$BUILD_CXX"
    fi

    PATH="$OLDPATH"

    if test "x$OPENJDK_TARGET_OS" != "xandroid"; then
      TOOLCHAIN_EXTRACT_COMPILER_VERSION(BUILD_CC, [BuildC])
      TOOLCHAIN_EXTRACT_COMPILER_VERSION(BUILD_CXX, [BuildC++])
      TOOLCHAIN_PREPARE_FOR_VERSION_COMPARISONS([BUILD_], [OPENJDK_BUILD_], [build ])
      TOOLCHAIN_EXTRACT_LD_VERSION(BUILD_LD, [build linker])
      TOOLCHAIN_PREPARE_FOR_LD_VERSION_COMPARISONS([BUILD_], [OPENJDK_BUILD_])
    fi
  else
    # If we are not cross compiling, use the normal target compilers for
    # building the build platform executables.
    BUILD_CC="$CC"
    BUILD_CXX="$CXX"
    BUILD_LD="$LD"
    BUILD_LDCXX="$LDCXX"
    BUILD_NM="$NM"
    BUILD_AS="$AS"
    BUILD_OBJCOPY="$OBJCOPY"
    BUILD_STRIP="$STRIP"
    BUILD_AR="$AR"

    TOOLCHAIN_PREPARE_FOR_VERSION_COMPARISONS([], [OPENJDK_BUILD_], [build ])
    TOOLCHAIN_PREPARE_FOR_LD_VERSION_COMPARISONS([BUILD_], [OPENJDK_BUILD_])
  fi

  AC_SUBST(BUILD_CC)
  AC_SUBST(BUILD_CXX)
  AC_SUBST(BUILD_LD)
  AC_SUBST(BUILD_LDCXX)
  AC_SUBST(BUILD_NM)
  AC_SUBST(BUILD_AS)
  AC_SUBST(BUILD_AR)
])

# Do some additional checks on the detected tools.
AC_DEFUN_ONCE([TOOLCHAIN_MISC_CHECKS],
[
  # Check for extra potential brokenness.
  if test  "x$TOOLCHAIN_TYPE" = xmicrosoft; then
    # On Windows, double-check that we got the right compiler.
    CC_VERSION_OUTPUT=`$CC 2>&1 1>/dev/null | $HEAD -n 1 | $TR -d '\r'`
    COMPILER_CPU_TEST=`$ECHO $CC_VERSION_OUTPUT | $SED -n "s/^.* \(.*\)$/\1/p"`
    if test "x$OPENJDK_TARGET_CPU" = "xx86"; then
      if test "x$COMPILER_CPU_TEST" != "x80x86" -a "x$COMPILER_CPU_TEST" != "xx86"; then
        AC_MSG_ERROR([Target CPU mismatch. We are building for $OPENJDK_TARGET_CPU but CL is for "$COMPILER_CPU_TEST"; expected "80x86" or "x86".])
      fi
    elif test "x$OPENJDK_TARGET_CPU" = "xx86_64"; then
      if test "x$COMPILER_CPU_TEST" != "xx64"; then
        AC_MSG_ERROR([Target CPU mismatch. We are building for $OPENJDK_TARGET_CPU but CL is for "$COMPILER_CPU_TEST"; expected "x64".])
      fi
    elif test "x$OPENJDK_TARGET_CPU" = "xaarch64"; then
      if test "x$COMPILER_CPU_TEST" != "xARM64"; then
        AC_MSG_ERROR([Target CPU mismatch. We are building for $OPENJDK_TARGET_CPU but CL is for "$COMPILER_CPU_TEST"; expected "arm64".])
      fi
    fi
  fi

  if test "x$TOOLCHAIN_TYPE" = xgcc || test "x$TOOLCHAIN_TYPE" = xclang; then
    # Check if linker has -z noexecstack.
    HAS_NOEXECSTACK=`$CC -Wl,--help 2>/dev/null | $GREP 'z noexecstack'`
    # This is later checked when setting flags.
  fi

  # Setup hotspot lecagy names for toolchains
  HOTSPOT_TOOLCHAIN_TYPE=$TOOLCHAIN_TYPE
  if test "x$TOOLCHAIN_TYPE" = xclang; then
    HOTSPOT_TOOLCHAIN_TYPE=gcc
  elif test "x$TOOLCHAIN_TYPE" = xmicrosoft; then
    HOTSPOT_TOOLCHAIN_TYPE=visCPP
  fi
  AC_SUBST(HOTSPOT_TOOLCHAIN_TYPE)
])

# Setup the JTReg Regression Test Harness.
AC_DEFUN_ONCE([TOOLCHAIN_SETUP_JTREG],
[
  AC_ARG_WITH(jtreg, [AS_HELP_STRING([--with-jtreg],
      [Regression Test Harness @<:@probed@:>@])])

  if test "x$with_jtreg" = xno; then
    # jtreg disabled
    AC_MSG_CHECKING([for jtreg test harness])
    AC_MSG_RESULT([no, disabled])
  elif test "x$with_jtreg" != xyes && test "x$with_jtreg" != x; then
    if test -d "$with_jtreg"; then
      # An explicit path is specified, use it.
      JT_HOME="$with_jtreg"
    else
      case "$with_jtreg" in
        *.zip )
          JTREG_SUPPORT_DIR=$CONFIGURESUPPORT_OUTPUTDIR/jtreg
          $RM -rf $JTREG_SUPPORT_DIR
          $MKDIR -p $JTREG_SUPPORT_DIR
          $UNZIP -qq -d $JTREG_SUPPORT_DIR $with_jtreg

          # Try to find jtreg to determine JT_HOME path
          JTREG_PATH=`$FIND $JTREG_SUPPORT_DIR | $GREP "/bin/jtreg"`
          if test "x$JTREG_PATH" != x; then
            JT_HOME=$($DIRNAME $($DIRNAME $JTREG_PATH))
          fi
          ;;
        * )
          ;;
      esac
    fi
    UTIL_FIXUP_PATH([JT_HOME])
    if test ! -d "$JT_HOME"; then
      AC_MSG_ERROR([jtreg home directory from --with-jtreg=$with_jtreg does not exist])
    fi

    if test ! -e "$JT_HOME/lib/jtreg.jar"; then
      AC_MSG_ERROR([jtreg home directory from --with-jtreg=$with_jtreg is not a valid jtreg home])
    fi

    AC_MSG_CHECKING([for jtreg test harness])
    AC_MSG_RESULT([$JT_HOME])
  else
    # Try to locate jtreg using the JT_HOME environment variable
    if test "x$JT_HOME" != x; then
      # JT_HOME set in environment, use it
      if test ! -d "$JT_HOME"; then
        AC_MSG_WARN([Ignoring JT_HOME pointing to invalid directory: $JT_HOME])
        JT_HOME=
      else
        if test ! -e "$JT_HOME/lib/jtreg.jar"; then
          AC_MSG_WARN([Ignoring JT_HOME which is not a valid jtreg home: $JT_HOME])
          JT_HOME=
        else
          AC_MSG_NOTICE([Located jtreg using JT_HOME from environment])
        fi
      fi
    fi

    if test "x$JT_HOME" = x; then
      # JT_HOME is not set in environment, or was deemed invalid.
      # Try to find jtreg on path
      UTIL_LOOKUP_PROGS(JTREGEXE, jtreg)
      if test "x$JTREGEXE" != x; then
        # That's good, now try to derive JT_HOME
        JT_HOME=`(cd $($DIRNAME $JTREGEXE)/.. && pwd)`
        if test ! -e "$JT_HOME/lib/jtreg.jar"; then
          AC_MSG_WARN([Ignoring jtreg from path since a valid jtreg home cannot be found])
          JT_HOME=
        else
          AC_MSG_NOTICE([Located jtreg using jtreg executable in path])
        fi
      fi
    fi

    AC_MSG_CHECKING([for jtreg test harness])
    if test "x$JT_HOME" != x; then
      AC_MSG_RESULT([$JT_HOME])
    else
      AC_MSG_RESULT([no, not found])

      if test "x$with_jtreg" = xyes; then
        AC_MSG_ERROR([--with-jtreg was specified, but no jtreg found.])
      fi
    fi
  fi

  UTIL_FIXUP_PATH(JT_HOME)
  AC_SUBST(JT_HOME)
])

# Setup the JIB dependency resolver
AC_DEFUN_ONCE([TOOLCHAIN_SETUP_JIB],
[
  AC_ARG_WITH(jib, [AS_HELP_STRING([--with-jib],
      [Jib dependency management tool @<:@not used@:>@])])

  if test "x$with_jib" = xno || test "x$with_jib" = x; then
    # jib disabled
    AC_MSG_CHECKING([for jib])
    AC_MSG_RESULT(no)
  elif test "x$with_jib" = xyes; then
    AC_MSG_ERROR([Must supply a value to --with-jib])
  else
    JIB_HOME="${with_jib}"
    AC_MSG_CHECKING([for jib])
    AC_MSG_RESULT(${JIB_HOME})
    if test ! -d "${JIB_HOME}"; then
      AC_MSG_ERROR([--with-jib must be a directory])
    fi
    JIB_JAR=$(ls ${JIB_HOME}/lib/jib-*.jar)
    if test ! -f "${JIB_JAR}"; then
      AC_MSG_ERROR([Could not find jib jar file in ${JIB_HOME}])
    fi
  fi

  AC_SUBST(JIB_HOME)
])<|MERGE_RESOLUTION|>--- conflicted
+++ resolved
@@ -187,12 +187,8 @@
     SHARED_LIBRARY='lib[$]1.so'
     STATIC_LIBRARY='lib[$]1.a'
     OBJ_SUFFIX='.o'
-<<<<<<< HEAD
-    if test "x$OPENJDK_TARGET_OS" = "xmacosx" || test "x$OPENJDK_TARGET_OS" = "xios" ; then
-=======
     EXECUTABLE_SUFFIX=''
-    if test "x$OPENJDK_TARGET_OS" = xmacosx; then
->>>>>>> d29c78da
+    if test "x$OPENJDK_TARGET_OS" = xmacosx || test "x$OPENJDK_TARGET_OS" = xios ; then
       # For full static builds, we're overloading the SHARED_LIBRARY
       # variables in order to limit the amount of changes required.
       # It would be better to remove SHARED and just use LIBRARY and
