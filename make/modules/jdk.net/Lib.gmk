--- conflicted
+++ resolved
@@ -27,11 +27,7 @@
 
 ################################################################################
 
-<<<<<<< HEAD
-ifeq ($(call isTargetOs, solaris linux macosx ios android), true)
-=======
-ifeq ($(call isTargetOs, linux macosx), true)
->>>>>>> 270674ce
+ifeq ($(call isTargetOs, linux macosx ios android), true)
 
   $(eval $(call SetupJdkLibrary, BUILD_LIBEXTNET, \
       NAME := extnet, \
