--- conflicted
+++ resolved
@@ -212,13 +212,10 @@
         preferredJVM = "client";
 #elif defined(__x86_64__)
         preferredJVM = "server";
-<<<<<<< HEAD
+#elif defined(__aarch64__)
+        preferredJVM = "server";
 #elif defined(__arm64__)
         preferredJVM = "zero";
-=======
-#elif defined(__aarch64__)
-        preferredJVM = "server";
->>>>>>> dbc9e4b5
 #else
 #error "Unknown architecture - needs definition"
 #endif
